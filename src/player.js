//@flow
import {Locale, LoggerFactory, PosterManager, Env, Obj, Num, Dom, Generator} from './utils/index'
import TracksChangedEvent from './event/custom-events/tracks-changed-event'
import MuteChangeEvent from './event/custom-events/mute-change-event'
import TextTrackChangedEvent from './event/custom-events/text-track-changed-event'
import SourceSelectedEvent from './event/custom-events/source-selected-event'
import EventManager from './event/event-manager'
import FakeEvent from './event/fake-event'
import FakeEventTarget from './event/fake-event-target'
import {CustomEventType, Html5EventType} from './event/event-types'
import State from './state/state'
import Html5 from './engines/html5/html5'
import PluginManager from './plugin/plugin-manager'
import BasePlugin from './plugin/base-plugin'
import StateManager from './state/state-manager'
import TrackType from './track/track-types'
import Track from './track/track'
import VideoTrack from './track/video-track'
import AudioTrack from './track/audio-track'
import TextTrack from './track/text-track'
import TextStyle from './track/text-style'
import {Cue} from './track/vtt-cue'
import {processCues} from './track/text-track-display'
import PlaybackMiddleware from './middleware/playback-middleware'
import DefaultPlayerConfig from './player-config.json'
import './assets/style.css'

/**
 * The player container class name.
 * @type {string}
 * @const
 */
const CONTAINER_CLASS_NAME: string = 'playkit-container';

/**
 /**
 * The player poster class name.
 * @type {string}
 * @const
 */
const POSTER_CLASS_NAME: string = 'playkit-poster';

/**
 * The engine class name.
 * @type {string}
 * @const
 */
const ENGINE_CLASS_NAME: string = 'playkit-engine';

/**
 * The text style id.
 * @type {string}
 * @const
 */
const SUBTITLES_STYLE_ID_NAME: string = 'playkit-subtitles-style';

/**
 * The subtitles class name.
 * @type {string}
 * @const
 */
const SUBTITLES_CLASS_NAME: string = 'playkit-subtitles';

/**
 * The live string.
 * @type {string}
 * @const
 */
const LIVE: string = 'Live';

/**
 *  The auto string, for captions
 *  @type {string}
 *  @const
 */
const AUTO: string = 'auto';

/**
 *  The off string, for captions
 *  @type {string}
 *  @const
 */
const OFF: string = 'off';

/**
 *  The duration offset, for seeking to duration safety.
 *  @type {number}
 *  @const
 */
const DURATION_OFFSET: number = 0.1;

/**
 * The toggle fullscreen rendering timeout value
 * @type {number}
 * @const
 */
const REPOSITION_CUES_TIMEOUT: number = 1000;

/**
 * The HTML5 player class.
 * @classdesc
 */
export default class Player extends FakeEventTarget {
  /**
   * The player class logger.
   * @type {any}
   * @static
   * @private
   */
  static _logger: any = LoggerFactory.getLogger('Player');
  /**
   * The available engines of the player.
   * @type {Array<typeof IEngine>}
   * @private
   * @static
   */
  static _engines: Array<typeof IEngine> = [Html5];
  /**
   * The player capabilities result object.
   * @type {Object}
   * @private
   * @static
   */
  static _playerCapabilities: Object;

  /**
   * Runs the engines capabilities tests.
   * @returns {void}
   * @public
   * @static
   */
  static runCapabilities(): void {
    Player._logger.debug("Running player capabilities");
    Player._engines.forEach(Engine => Engine.runCapabilities());
  }

  /**
   * Gets the engines capabilities.
   * @param {?string} engineType - The engine type.
   * @return {Promise<Object>} - The engines capabilities object.
   * @public
   * @static
   */
  static getCapabilities(engineType: ?string): Promise<Object> {
    Player._logger.debug("Get player capabilities", engineType);
    if (Player._playerCapabilities) {
      return (engineType ? Promise.resolve(Player._playerCapabilities[engineType]) : Promise.resolve(Player._playerCapabilities));
    }
    let promises = [];
    Player._engines.forEach(Engine => promises.push(Engine.getCapabilities()));
    return Promise.all(promises)
      .then((arrayOfResults) => {
        Player._playerCapabilities = {};
        arrayOfResults.forEach(res => Object.assign(Player._playerCapabilities, res));
        return (engineType ? Promise.resolve(Player._playerCapabilities[engineType]) : Promise.resolve(Player._playerCapabilities));
      });
  }

  /**
   * The plugin manager of the player.
   * @type {PluginManager}
   * @private
   */
  _pluginManager: PluginManager;
  /**
   * The event manager of the player.
   * @type {EventManager}
   * @private
   */
  _eventManager: EventManager;
  /**
   * The poster manager of the player.
   * @type {PosterManager}
   * @private
   */
  _posterManager: PosterManager;
  /**
   * The runtime configuration of the player.
   * @type {PlayerConfig}
   * @private
   */
  _config: PlayerConfig;
  /**
   * The playback engine.
   * @type {IEngine}
   * @private
   */
  _engine: IEngine;
  /**
   * The state manager of the player.
   * @type {StateManager}
   * @private
   */
  _stateManager: StateManager;
  /**
   * The tracks of the player.
   * @type {Array<Track>}
   * @private
   */
  _tracks: Array<Track>;
  /**
   * The player ready promise
   * @type {Promise<*>}
   * @private
   */
  _readyPromise: ?Promise<*>;
  /**
   * Whether the play is the first or not
   * @type {boolean}
   * @private
   */
  _firstPlay: boolean;
  /**
   * The player DOM element container.
   * @type {HTMLDivElement}
   * @private
   */
  _el: HTMLDivElement;
  /**
   * The player text DOM element container.
   * @type {HTMLDivElement}
   * @private
   */
  _textDisplayEl: HTMLDivElement;
  /**
   * The player DOM id.
   * @type {string}
   * @private
   */
  _playerId: string;
  /**
   * The player last updated text cues list
   * @type {Array<any>}
   * @private
   */
  _activeTextCues: Array<any> = [];
  /**
   * The player text display settings
   * @type {Object}
   * @private
   */
  _textDisplaySettings: Object = {};
  /**
   * The player text style settings
   * @type {TextStyle}
   * @private
   */
  _textStyle: TextStyle;
  /**
   * The playback middleware of the player.
   * @type {PlaybackMiddleware}
   * @private
   */
  _playbackMiddleware: PlaybackMiddleware;
  /**
   * The environment(os,device,browser) object of the player.
   * @type {EnvData}
   * @private
   */
  _env: EnvData;
  /**
   * The currently selected engine type
   * @type {string}
   * @private
   */
  _engineType: string;
  /**
   * The currently selected stream type
   * @type {string}
   * @private
   */
  _streamType: string;
  /**
   * Flag to indicate whether is the first play in the current session.
   * @type {boolean}
   * @private
   */
  _firstPlayInCurrentSession: boolean;
  /**
   * The current playback attributes state
   * @type {Object}
   * @private
   */
  _playbackAttributesState: { [attribute: string]: any } = {
    muted: undefined,
    volume: undefined,
    rate: undefined,
    audioLanguage: "",
    textLanguage: ""
  };
  /**
   * Fullscreen indicator flag
   * @private
   */
  _fullscreen: boolean;
  /**
   * holds false or an id for the timeout the reposition the text cues after togelling full screen
   * @type {any}
   * @private
   */
  _repositionCuesTimeout: any;

  /**
   * @param {Object} config - The configuration for the player instance.
   * @constructor
   */
  constructor(config: Object = {}) {
    super();
    this._env = Env;
    this._tracks = [];
    this._firstPlay = true;
    this._fullscreen = false;
    this._firstPlayInCurrentSession = true;
    this._config = Player._defaultConfig;
    this._eventManager = new EventManager();
    this._posterManager = new PosterManager();
    this._stateManager = new StateManager(this);
    this._pluginManager = new PluginManager();
    this._playbackMiddleware = new PlaybackMiddleware();
    this._textStyle = new TextStyle();
    this._createReadyPromise();
    this._createPlayerContainer();
    this._appendPosterEl();
    this.configure(config);
    this._repositionCuesTimeout = false;
  }

  // <editor-fold desc="Public API">

  // <editor-fold desc="Playback API">

  /**
   * Configures the player according to a given configuration.
   * @param {PlayerConfig} config - The configuration for the player instance.
   * @returns {void}
   */
  configure(config: PlayerConfig): void {
    Obj.mergeDeep(this._config, config);
    this._configureOrLoadPlugins(config.plugins);
    if (!Obj.isEmptyObject(config.sources)) {
      const receivedSourcesWhenHasEngine: boolean = !!this._engine;
      if (receivedSourcesWhenHasEngine) {
        this._reset();
        Player._logger.debug('Change source started');
        this.dispatchEvent(new FakeEvent(CustomEventType.CHANGE_SOURCE_STARTED));
      }
      if (this._selectEngineByPriority()) {
        this._appendEngineEl();
        this._attachMedia();
        this._handlePlaybackOptions();
        this._posterManager.setSrc(this._config.metadata.poster);
        this._handleAutoPlay();
        if (receivedSourcesWhenHasEngine) {
          Player._logger.debug('Change source ended');
          this.dispatchEvent(new FakeEvent(CustomEventType.CHANGE_SOURCE_ENDED));
        }
      }
    }
  }

  /**
   * The player readiness
   * @public
   * @returns {Promise<*>} - The ready promise
   */
  ready(): Promise<*> {
    return this._readyPromise ? this._readyPromise : Promise.resolve();
  }

  /**
   * Load media
   * @public
   * @returns {void}
   */
  load(): void {
    if (this._engine) {
      let startTime = this._config.playback.startTime;
      this._engine.load(startTime).then((data) => {
        this._tracks = data.tracks;
        this._addTextTrackOffOption();
        this._setDefaultTracks();
        this.dispatchEvent(new TracksChangedEvent(this.getTracks()));
      }).catch((error) => {
        this.dispatchEvent(new FakeEvent(Html5EventType.ERROR, error));
      });
    }
  }

  /**
   * Start/resume playback.
   * @returns {void}
   * @public
   */
  play(): void {
    if (this._engine) {
      this._playbackMiddleware.play(this._play.bind(this));
    }
  }

  /**
   * Pause playback.
   * @returns {void}
   * @public
   */
  pause(): void {
    if (this._engine) {
      this._playbackMiddleware.pause(this._pause.bind(this));
    }
  }

  /**
   * Gets the view of the player (i.e the dom container object).
   * @return {HTMLElement} - The dom container.
   * @public
   */
  getView(): HTMLElement {
    return this._el;
  }

  /**
   * @returns {HTMLVideoElement} - The video element.
   * @public
   */
  getVideoElement(): ?HTMLVideoElement {
    if (this._engine) {
      return this._engine.getVideoElement();
    }
  }

  /**
   * Destroys the player.
   * @returns {void}
   * @public
   */
  destroy(): void {
    if (this._engine) {
      this._engine.destroy();
    }
    this._posterManager.destroy();
    this._eventManager.destroy();
    this._pluginManager.destroy();
    this._stateManager.destroy();
    this._activeTextCues = [];
    this._textDisplaySettings = {};
    this._config = DefaultPlayerConfig;
    this._tracks = [];
    this._engineType = '';
    this._streamType = '';
    this._readyPromise = null;
    this._firstPlay = true;
    this._playbackAttributesState = {};
    if (this._el) {
      Dom.removeChild(this._el.parentNode, this._el);
    }
  }

  buffered(): void {
  }

  /**
   * Set the current time in seconds.
   * @param {Number} to - The number to set in seconds.
   * @public
   */
  set currentTime(to: number): void {
    if (this._engine) {
      if (Num.isNumber(to)) {
        let boundedTo = to;
        if (to < 0) {
          boundedTo = 0;
        }
        if (boundedTo > this._engine.duration - DURATION_OFFSET) {
          boundedTo = this._engine.duration - DURATION_OFFSET;
        }
        this._engine.currentTime = boundedTo;
      }
    }
  }

  /**
   * Get the current time in seconds.
   * @returns {?Number} - The playback current time.
   * @public
   */
  get currentTime(): ?number {
    if (this._engine) {
      return this._engine.currentTime;
    }
  }

  /**
   * Get the duration in seconds.
   * @returns {?Number} - The playback duration.
   * @public
   */
  get duration(): ?number {
    if (this._engine) {
      return this._engine.duration;
    }
  }

  /**
   * Set playback volume.
   * @param {Number} vol - The volume to set.
   * @returns {void}
   * @public
   */
  set volume(vol: number): void {
    if (this._engine) {
      if (Num.isFloat(vol) || (vol === 0) || (vol === 1)) {
        let boundedVol = vol;
        if (boundedVol < 0) {
          boundedVol = 0;
        }
        if (boundedVol > 1) {
          boundedVol = 1;
        }
        this._engine.volume = boundedVol;
      }
    }
  }

  /**
   * Get playback volume.
   * @returns {?Number} - The playback volume.
   * @public
   */
  get volume(): ?number {
    if (this._engine) {
      return this._engine.volume;
    }
  }

  /**
   * Get paused state.
   * @returns {?boolean} - Whether the video is paused or not.
   * @public
   */
  get paused(): ?boolean {
    if (this._engine) {
      return this._engine.paused;
    }
  }

  /**
   * Get seeking state.
   * @returns {?boolean} - Whether the video is seeking or not.
   * @public
   */
  get seeking(): ?boolean {
    if (this._engine) {
      return this._engine.seeking;
    }
  }

  /**
   * Set playsinline attribute.
   * Relevant for iOS 10 and up:
   * Elements will now be allowed to play inline, and will not automatically enter fullscreen mode when playback begins.
   * @param {boolean} playsinline - Whether the video should plays in line.
   */
  set playsinline(playsinline: boolean): void {
    if (this._engine) {
      this._engine.playsinline = playsinline;
    }
  }

  /**
   * Get playsinline attribute.
   * Relevant for iOS 10 and up:
   * Elements will now be allowed to play inline, and will not automatically enter fullscreen mode when playback begins.
   * @returns {boolean} - Whether the video plays in line.
   */
  get playsinline(): ?boolean {
    if (this._engine) {
      return this._engine.playsinline;
    }
  }

  /**
   * Set player muted state.
   * @param {boolean} mute - The mute value.
   * @returns {void}
   * @public
   */
  set muted(mute: boolean): void {
    if (this._engine) {
      this._engine.muted = mute;
      this.dispatchEvent(new MuteChangeEvent(mute));
    }
  }

  /**
   * Get player muted state.
   * @returns {?boolean} - Whether the video is muted or not.
   * @public
   */
  get muted(): ?boolean {
    if (this._engine) {
      return this._engine.muted;
    }
  }

  /**
   * Get the player source.
   * @returns {?string} - The current source of the player.
   * @public
   */
  get src(): ?string {
    if (this._engine) {
      return this._engine.src;
    }
  }

  /**
   * Get the dimensions of the player.
   * @returns {PlayerDimensions} - The dimensions of the player.
   * @public
   */
  get dimensions(): PlayerDimensions {
    return {
      width: this._el.clientWidth,
      height: this._el.clientHeight
    };
  }

  /**
   * Get the poster source URL
   * @returns {string} - the poster image URL
   */
  get poster(): string {
    return this._posterManager.src;
  }

  /**
   * Sets the playbackRate property.
   * @param {number} rate - The playback speed of the video.
   */
  set playbackRate(rate: number): void {
    if (this._engine) {
      this._engine.playbackRate = rate;
    }
  }

  /**
   * Gets the current playback speed of the video.
   * @returns {number} - The current playback speed of the video.
   */
  get playbackRate(): ?number {
    if (this._engine) {
      return this._engine.playbackRate;
    }
  }

  /**
   * get the engine type
   * @returns {string} - html5
   */
  get engineType(): ?string {
    return this._engineType;
  }

  /**
   * get the stream type
   * @returns {string} - hls|dash|progressive
   */
  get streamType(): ?string {
    return this._streamType;
  }

  /**
   * Getter for the environment of the player instance.
   * @return {EnvData} - The current environment object.
   * @public
   */
  get env(): EnvData {
    return this._env;
  }

  /**
   * Get the player config.
   * @returns {PlayerConfig} - A copy of the player configuration.
   * @public
   */
  get config(): PlayerConfig {
    return Obj.mergeDeep({}, this._config);
  }

  /**
   * Set player session id
   * @param {string} sessionId - the player session id to set
   * @returns {void}
   * @public
   */
  set sessionId(sessionId: string): void {
    this._config.session = this._config.session || {id: ''};
    this._config.session.id = sessionId;
  }

  // </editor-fold>

  // <editor-fold desc="Live API">

  /**
   * Checking if the current playback is live.
   * @function isLive
   * @returns {boolean} - Whether playback is live.
   * @public
   */
  isLive(): boolean {
    return !!(this._config.type === LIVE || (this._engine && this._engine.isLive()));
  }

  /**
   * Checking if the current live playback has DVR window.
   * @function isDvr
   * @returns {boolean} - Whether live playback has DVR window.
   * @public
   */
  isDvr(): boolean {
    return this.isLive() && this._config.dvr;
  }

  /**
   * Seeking to live edge.
   * @function seekToLiveEdge
   * @returns {void}
   * @public
   */
  seekToLiveEdge(): void {
    if (this._engine && this.isLive()) {
      this._engine.seekToLiveEdge();
    }
  }

  // </editor-fold>

  // <editor-fold desc="Tracks API">

  /**
   * Returns the tracks according to the filter. if no filter given returns the all tracks.
   * @function getTracks
   * @param {string} [type] - a tracks filter, should be 'video', 'audio' or 'text'.
   * @returns {Array<Track>} - The parsed tracks.
   * @public
   */
  getTracks(type?: string): Array<Track> {
    return this._getTracksByType(type);
  }

  /**
   * Get an object includes the active video/audio/text tracks
   * @return {ActiveTracks} - The active tracks object
   */
  getActiveTracks(): ActiveTracks {
    return {
      video: this._getTracksByType(TrackType.VIDEO).find(track => track.active),
      audio: this._getTracksByType(TrackType.AUDIO).find(track => track.active),
      text: this._getTracksByType(TrackType.TEXT).find(track => track.active),
    };
  }

  /**
   * Select a track
   * @function selectTrack
   * @param {?Track} track - the track to select
   * @returns {void}
   * @public
   */
  selectTrack(track: ?Track): void {
    if (this._engine) {
      if (track instanceof VideoTrack) {
        this._engine.selectVideoTrack(track);
      } else if (track instanceof AudioTrack) {
        this._engine.selectAudioTrack(track);
      } else if (track instanceof TextTrack) {
        if (track.language === OFF) {
          this.hideTextTrack();
          this._playbackAttributesState.textLanguage = OFF;
        } else {
          this._engine.selectTextTrack(track);
        }
      }
    }
  }

  /**
   * Hide the text track
   * @function hideTextTrack
   * @returns {void}
   * @public
   */
  hideTextTrack(): void {
    if (this._engine) {
      this._engine.hideTextTrack();
      this._updateTextDisplay([]);
      const textTracks = this._getTracksByType(TrackType.TEXT);
      textTracks.map(track => track.active = false);
      const textTrack = textTracks.find(track => track.language === OFF);
<<<<<<< HEAD
      if (textTrack && textTrack instanceof TextTrack) {
=======
      if (textTrack) {
>>>>>>> d9402251
        textTrack.active = true;
        this.dispatchEvent(new TextTrackChangedEvent(textTrack));
      }
    }
  }

  /**
   * Enables adaptive bitrate switching.
   * @function enableAdaptiveBitrate
   * @returns {void}
   * @public
   */
  enableAdaptiveBitrate(): void {
    if (this._engine) {
      this._engine.enableAdaptiveBitrate();
    }
  }

  /**
   * Checking if adaptive bitrate switching is enabled.
   * @function isAdaptiveBitrateEnabled
   * @returns {boolean} - Whether adaptive bitrate is enabled.
   * @public
   */
  isAdaptiveBitrateEnabled(): boolean {
    if (this._engine) {
      return this._engine.isAdaptiveBitrateEnabled();
    }
    return false;
  }

  /**
   * update the text display settings
   * @param {Object} settings - text cue display settings
   * @public
   * @returns {void}
   */
  setTextDisplaySettings(settings: Object): void {
    this._textDisplaySettings = settings;
    this._updateCueDisplaySettings();
    for (let i = 0; i < this._activeTextCues.length; i++) {
      this._activeTextCues[i].hasBeenReset = true;
    }
    this._updateTextDisplay(this._activeTextCues);
  }

  /**
   * Sets style attributes for text tracks.
   * @param {TextStyle} style - text styling settings
   * @returns {void}
   */
  set textStyle(style: TextStyle): void {
    if (!(style instanceof TextStyle)) {
      throw new Error("Style must be instance of TextStyle");
    }
    let element = Dom.getElementById(SUBTITLES_STYLE_ID_NAME);
    if (!element) {
      element = Dom.createElement('style');
      Dom.setAttribute(element, 'id', SUBTITLES_STYLE_ID_NAME);
      Dom.appendChild(document.head, element);
    }
    let sheet = element.sheet;

    while (sheet.cssRules.length) {
      sheet.deleteRule(0);
    }

    try {
      if (this._config.playback.useNativeTextTrack) {
        sheet.insertRule(`video.${ENGINE_CLASS_NAME}::cue { ${style.toCSS()} }`, 0);
      } else {
        sheet.insertRule(`#${this._playerId} .${SUBTITLES_CLASS_NAME} > div > div > div { ${style.toCSS()} }`, 0);
      }
      this._textStyle = style;
      this.dispatchEvent(new FakeEvent(CustomEventType.TEXT_STYLE_CHANGED));
    } catch (e) {
      Player._logger.error(e.message);
    }
  }

  /**
   * Gets style attributes for text tracks.
   * @returns {?TextStyle} - the current style attribute
   */
  get textStyle(): ?TextStyle {
    return this._textStyle.clone();
  }

  // </editor-fold>

  // <editor-fold desc="Ads API">

  /**
   * Skip on an ad.
   * @public
   * @returns {void}
   */
  skipAd(): void {
    let adsPlugin: ?BasePlugin = this._pluginManager.get('ima');
    if (adsPlugin && typeof adsPlugin.skipAd === 'function') {
      adsPlugin.skipAd();
    }
  }

  /**
   * Start to play ad on demand.
   * @param {string} adTagUrl - The ad tag url to play.
   * @public
   * @returns {void}
   */
  playAdNow(adTagUrl: string): void {
    let adsPlugin: ?BasePlugin = this._pluginManager.get('ima');
    if (adsPlugin && typeof adsPlugin.playAdNow === 'function') {
      adsPlugin.playAdNow(adTagUrl);
    }
  }

  // </editor-fold>

  // <editor-fold desc="Fullscreen API">

  /**
   * @returns {boolean} - Whether the player is in fullscreen mode.
   * @public
   */
  isFullscreen(): boolean {
    return this._fullscreen;
  }

  /**
   * Notify the player that the ui application entered to fullscreen.
   * @public
   * @returns {void}
   */
  notifyEnterFullscreen(): void {
    if (!this._fullscreen) {
      this._fullscreen = true;
      this.dispatchEvent(new FakeEvent(CustomEvents.ENTER_FULLSCREEN));
    }
  }

  /**
   * Notify the player that the ui application exited from fullscreen.
   * @public
   * @returns {void}
   */
  notifyExitFullscreen(): void {
    if (this._fullscreen) {
      this._fullscreen = false;
      this.dispatchEvent(new FakeEvent(CustomEvents.EXIT_FULLSCREEN));
    }
  }

  /**
   * Request the player to enter fullscreen.
   * @public
   * @returns {void}
   */
  enterFullscreen(): void {
    if (!this._fullscreen) {
      this.dispatchEvent(new FakeEvent(CustomEvents.REQUESTED_ENTER_FULLSCREEN));
    }
  }

  /**
   * Request the player to exit fullscreen.
   * @public
   * @returns {void}
   */
  exitFullscreen(): void {
    if (this._fullscreen) {
      this.dispatchEvent(new FakeEvent(CustomEvents.REQUESTED_EXIT_FULLSCREEN));
    }
  }

  // </editor-fold>

  // </editor-fold>

  // <editor-fold desc="Private Methods">

  // <editor-fold desc="Playback">

  /**
   * Creates the player container.
   * @private
   * @returns {void}
   */
  _createPlayerContainer(): void {
    const el = this._el = Dom.createElement("div");
    Dom.addClassName(el, CONTAINER_CLASS_NAME);
    this._playerId = Generator.uniqueId(5);
    Dom.setAttribute(el, "id", this._playerId);
    Dom.setAttribute(el, "tabindex", '-1');
  }

  /**
   * Appends the poster element to the player's div container.
   * @private
   * @returns {void}
   */
  _appendPosterEl(): void {
    if (this._el) {
      let el: HTMLDivElement = this._posterManager.getElement();
      Dom.addClassName(el, POSTER_CLASS_NAME);
      Dom.appendChild(this._el, el);
    }
  }

  /**
   * Appends the engine's video element to the player's div container.
   * @private
   * @returns {void}
   */
  _appendEngineEl(): void {
    if (this._el && this._engine) {
      let engineEl = this._engine.getVideoElement();
      const classname = `${ENGINE_CLASS_NAME}`;
      Dom.addClassName(engineEl, classname);
      const classnameWithId = `${ENGINE_CLASS_NAME}-${this._engine.id}`;
      Dom.addClassName(engineEl, classnameWithId);
      Dom.prependTo(engineEl, this._el);
    }
  }

  /**
   * Configures or load the plugins defined in the configuration.
   * @param {Object} plugins - The new received plugins configuration.
   * @private
   * @returns {void}
   */
  _configureOrLoadPlugins(plugins: Object = {}): void {
    if (plugins) {
      Object.keys(plugins).forEach((name) => {
        // If the plugin is already exists in the registry we are updating his config
        const plugin = this._pluginManager.get(name);
        if (plugin) {
          plugin.updateConfig(plugins[name]);
          this._config.plugins[name] = plugin.getConfig();
        } else {
          // We allow to load plugins as long as the player has no engine
          if (!this._engine) {
            this._pluginManager.load(name, this, plugins[name]);
            let plugin = this._pluginManager.get(name);
            if (plugin) {
              this._config.plugins[name] = plugin.getConfig();
              if (typeof plugin.getMiddlewareImpl === "function") {
                this._playbackMiddleware.use(plugin.getMiddlewareImpl());
              }
            }
          } else {
            delete this._config.plugins[name];
          }
        }
      });
    }
  }

  /**
   * Creates the ready promise.
   * @private
   * @returns {void}
   */
  _createReadyPromise(): void {
    this._readyPromise = new Promise((resolve, reject) => {
      this._eventManager.listen(this, CustomEventType.TRACKS_CHANGED, resolve);
      this._eventManager.listen(this, Html5EventType.ERROR, reject);
    });
  }

  /**
   * Selects an engine to play a source according to a given stream priority.
   * @return {boolean} - Whether a proper engine was found to play the given sources
   * according to the priority.
   * @private
   */
  _selectEngineByPriority(): boolean {
    const streamPriority = this._config.playback.streamPriority;
    const preferNative = this._config.playback.preferNative;
    const sources = this._config.sources;
    for (let priority of streamPriority) {
      const engineId: string = (typeof priority.engine === 'string') ? priority.engine.toLowerCase() : "";
      const format: string = (typeof priority.format === 'string') ? priority.format.toLowerCase() : "";
      const Engine = Player._engines.find((Engine) => Engine.id === engineId);
      if (Engine) {
        const formatSources = sources[format];
        if (formatSources && formatSources.length > 0) {
          const source = formatSources[0];
          if (Engine.canPlaySource(source, preferNative[format])) {
            Player._logger.debug('Source selected: ', formatSources);
            this._loadEngine(Engine, source);
            this._engineType = engineId;
            this._streamType = format;
            this.dispatchEvent(new SourceSelectedEvent(formatSources));
            return true;
          }
        }
      }
    }
    Player._logger.warn("No playable engines was found to play the given sources");
    return false;
  }

  /**
   * Loads the selected engine.
   * @param {IEngine} Engine - The selected engine.
   * @param {Source} source - The selected source object.
   * @private
   * @returns {void}
   */
  _loadEngine(Engine: typeof IEngine, source: Source) {
    if (this._engine) {
      if (this._engine.id === Engine.id) {
        this._engine.restore(source, this._config);
      } else {
        this._engine.destroy();
        this._engine = Engine.createEngine(source, this._config);
      }
    } else {
      this._engine = Engine.createEngine(source, this._config);
    }
  }

  /**
   * Listen to all HTML5 defined events and trigger them on the player
   * @private
   * @returns {void}
   */
  _attachMedia(): void {
    if (this._engine) {
      Object.keys(Html5EventType).forEach((html5Event) => {
        this._eventManager.listen(this._engine, Html5EventType[html5Event], (event: FakeEvent) => {
          return this.dispatchEvent(event);
        });
      });
<<<<<<< HEAD
      this._eventManager.listen(this._engine, CustomEventType.VIDEO_TRACK_CHANGED, (event: FakeEvent) => {
        this._markActiveTrack(event.payload.selectedVideoTrack);
        return this.dispatchEvent(event);
      });
      this._eventManager.listen(this._engine, CustomEventType.AUDIO_TRACK_CHANGED, (event: FakeEvent) => {
        this._markActiveTrack(event.payload.selectedAudioTrack);
        return this.dispatchEvent(event);
      });
      this._eventManager.listen(this._engine, CustomEventType.TEXT_TRACK_CHANGED, (event: FakeEvent) => {
        this._markActiveTrack(event.payload.selectedTextTrack);
        return this.dispatchEvent(event);
      });
      this._eventManager.listen(this._engine, CustomEventType.TEXT_CUE_CHANGED, (event: FakeEvent) => this._onCueChange(event));
      this._eventManager.listen(this._engine, CustomEventType.ABR_MODE_CHANGED, (event: FakeEvent) => this.dispatchEvent(event));
      this._eventManager.listen(this, Html5EventType.PLAY, this._onPlay.bind(this));
      this._eventManager.listen(this, Html5EventType.ENDED, this._onEnded.bind(this));
=======
      this._eventManager.listen(this._engine, Html5Events.SEEKED, () => {
        const browser = this._env.browser.name;
        if (browser === 'Edge' || browser === 'IE') {
          this._removeTextCuePatch();
        }
      });
      this._eventManager.listen(this._engine, CustomEvents.VIDEO_TRACK_CHANGED, (event: FakeEvent) => {
        this._markActiveTrack(event.payload.selectedVideoTrack);
        return this.dispatchEvent(event);
      });
      this._eventManager.listen(this._engine, CustomEvents.AUDIO_TRACK_CHANGED, (event: FakeEvent) => {
        this._playbackAttributesState.audioLanguage = event.payload.selectedAudioTrack.language;
        this._markActiveTrack(event.payload.selectedAudioTrack);
        return this.dispatchEvent(event);
      });
      this._eventManager.listen(this._engine, CustomEvents.TEXT_TRACK_CHANGED, (event: FakeEvent) => {
        this._playbackAttributesState.textLanguage = event.payload.selectedTextTrack.language;
        this._markActiveTrack(event.payload.selectedTextTrack);
        return this.dispatchEvent(event);
      });
      this._eventManager.listen(this._engine, CustomEvents.TEXT_CUE_CHANGED, (event: FakeEvent) => this._onCueChange(event));
      this._eventManager.listen(this._engine, CustomEvents.ABR_MODE_CHANGED, (event: FakeEvent) => this.dispatchEvent(event));
      this._eventManager.listen(this._engine, CustomEvents.AUTOPLAY_FAILED, (event: FakeEvent) => {
        this.pause();
        this.dispatchEvent(event)
      });
      this._eventManager.listen(this, Html5Events.PLAY, this._onPlay.bind(this));
      this._eventManager.listen(this, Html5Events.ENDED, this._onEnded.bind(this));
      this._eventManager.listen(this, CustomEvents.MUTE_CHANGE, () => {
        this._playbackAttributesState.muted = this.muted;
      });
      this._eventManager.listen(this, Html5Events.VOLUME_CHANGE, () => {
        this._playbackAttributesState.volume = this.volume;
      });
      this._eventManager.listen(this, Html5Events.RATE_CHANGE, () => {
        this._playbackAttributesState.rate = this.playbackRate;
      });
      this._eventManager.listen(this, CustomEvents.ENTER_FULLSCREEN, () => {
        this._resetTextCuesAndReposition();
      });
      this._eventManager.listen(this, CustomEvents.EXIT_FULLSCREEN, () => {
        this._resetTextCuesAndReposition();
      });
>>>>>>> d9402251
    }
  }

  /**
   * Reset the active cues hasBeenReset = true and then reposition it, timeout here is for the screen to
   * finish render the fullscreen
   * @returns {void}
   * @private
   */
  _resetTextCuesAndReposition(): void {
    this._updateTextDisplay([]);
    for (let i = 0; i < this._activeTextCues.length; i++) {
      this._activeTextCues[i].hasBeenReset = true;
    }
    // handling only the last reposition
    if (this._repositionCuesTimeout) {
      clearTimeout(this._repositionCuesTimeout);
    }
    this._repositionCuesTimeout = setTimeout(() => {
      processCues(window, this._activeTextCues, this._textDisplayEl);
      this._repositionCuesTimeout = false;
    }, REPOSITION_CUES_TIMEOUT);
  }

  /**
   * Handles the cue text removal issue, when seeking to a time without captions in IE \ edge the previous captions
   * are not removed
   * @returns {void}
   * @private
   */
  _removeTextCuePatch(): void {
    let filteredActiveTextCues = this._activeTextCues.filter((textCue) => {
      const cueEndTime = textCue._endTime;
      const cueStartTime = textCue._startTime;
      const currTime = this.currentTime;
      if (currTime < cueEndTime && currTime > cueStartTime) {
        return textCue;
      }
    });
    this._updateTextDisplay(filteredActiveTextCues);
  }

  /**
   * Handles the playback options, from current state or config.
   * @returns {void}
   * @private
   */
  _handlePlaybackOptions(): void {
    this._config.playback = this._config.playback || {};
    if (typeof this._playbackAttributesState.muted === 'boolean') {
      this.muted = this._playbackAttributesState.muted;
    } else if (typeof this._config.playback.muted === 'boolean') {
      this.muted = this._config.playback.muted;
    }
    if (typeof this._playbackAttributesState.volume === 'number') {
      this.volume = this._playbackAttributesState.volume;
    } else if (typeof this._config.playback.volume === 'number') {
      this.volume = this._config.playback.volume;
    }
    if (typeof this._config.playback.playsinline === 'boolean') {
      this.playsinline = this._config.playback.playsinline;
    }
    if (this._canPreload()) {
      this.load();
    }
  }

  /**
   * If ads plugin enabled it's his responsibility to preload the content player.
   * So to avoid loading the player twice which can cause errors on MSEs we are not
   * calling load from the player.
   * TODO: Change it to check the ads configuration when we will develop the ads manager.
   * @returns {boolean} - Whether the player should perform preload.
   * @private
   */
  _canPreload(): boolean {
    return (!this._config.playback.autoplay && this._config.playback.preload === "auto" && !this._config.plugins.ima);
  }

  /**
   * Handles auto play.
   * @returns {void}
   * @private
   */
  _handleAutoPlay(): void {
    if (this._config.playback.autoplay === true) {
      if (this.muted || !this._firstPlayInCurrentSession) {
        this.play();
      } else {
        const allowMutedAutoPlay = this._config.playback.allowMutedAutoPlay;
        Player.getCapabilities(this.engineType)
          .then((capabilities) => {
            if (capabilities.autoplay) {
              Player._logger.debug("Start autoplay");
              this.play();
            } else {
              if (allowMutedAutoPlay) {
                Player._logger.debug("Fallback to muted autoplay");
                this.muted = true;
                this.play();
                this.dispatchEvent(new FakeEvent(CustomEvents.FALLBACK_TO_MUTED_AUTOPLAY));
              } else {
                Player._logger.warn("Autoplay failed, pause player");
                this._posterManager.show();
                this.load();
                this.ready().then(() => this.pause());
                this.dispatchEvent(new FakeEvent(CustomEvents.AUTOPLAY_FAILED));
              }
            }
          });
      }
    } else {
      this._posterManager.show();
    }
  }

  /**
   * Start/resume the engine playback.
   * @private
   * @returns {void}
   */
  _play(): void {
    if (this._engine.src) {
      if (this.isLive() && !this.isDvr()) {
        this.seekToLiveEdge();
      }
      this._engine.play();
    } else {
      this.load();
      this.ready().then(() => {
        this._engine.play();
      });
    }
  }

  /**
   * Starts the engine pause.
   * @private
   * @returns {void}
   */
  _pause(): void {
    this._engine.pause();
  }

  /**
   * @function _onPlay
   * @return {void}
   * @private
   */
  _onPlay(): void {
    if (this._firstPlay) {
      this._firstPlay = false;
      this.dispatchEvent(new FakeEvent(CustomEventType.FIRST_PLAY));
      this._posterManager.hide();
      if (typeof this._playbackAttributesState.rate === 'number') {
        this.playbackRate = this._playbackAttributesState.rate;
      }
    }
  }

  /**
   * @function _onEnded
   * @return {void}
   * @private
   */
  _onEnded(): void {
    if (!this.paused) {
      this._pause();
    }
  }

  /**
   * Resets the necessary components before change media.
   * @private
   * @returns {void}
   */
  _reset(): void {
    this.pause();
    this._posterManager.reset();
    this._stateManager.reset();
    this._pluginManager.reset();
    this._eventManager.removeAll();
    this._activeTextCues = [];
    this._updateTextDisplay([]);
    this._tracks = [];
    this._firstPlay = true;
    this._firstPlayInCurrentSession = false;
    this._engineType = '';
    this._streamType = '';
    this._createReadyPromise();
  }

  /**
   * @returns {Object} - The default configuration of the player.
   * @private
   * @static
   */
  static get _defaultConfig(): Object {
    return Obj.copyDeep(DefaultPlayerConfig);
  }

  // </editor-fold>

  // <editor-fold desc="Tracks">

  /**
   * Returns the tracks according to the filter. if no filter given returns the all tracks.
   * @function _getTracksByType
   * @param {string} [type] - a tracks filter, should be 'video', 'audio' or 'text'.
   * @returns {Array<Track>} - The parsed tracks.
   * @private
   */
  _getTracksByType(type?: string): Array<Track> {
    return !type ? this._tracks : this._tracks.filter((track: Track) => {
      if (type === TrackType.VIDEO) {
        return track instanceof VideoTrack;
      } else if (type === TrackType.AUDIO) {
        return track instanceof AudioTrack;
      } else if (type === TrackType.TEXT) {
        return track instanceof TextTrack;
      } else {
        return true;
      }
    });
  }

  /**
   * Mark the selected track as active
   * @function _markActiveTrack
   * @param {Track} track - the track to mark
   * @returns {void}
   * @private
   */
  _markActiveTrack(track: Track): void {
    let type;
    if (track instanceof VideoTrack) {
      type = TrackType.VIDEO;
    } else if (track instanceof AudioTrack) {
      type = TrackType.AUDIO;
    } else if (track instanceof TextTrack) {
      type = TrackType.TEXT;
    }
    if (type) {
      let tracks = this.getTracks(type);
      for (let i = 0; i < tracks.length; i++) {
        tracks[i].active = track.index === i;
      }
    }
  }

  /**
   * handle text cue change
   * @param {FakeEvent} event - the cue change event payload
   * @private
   * @returns {void}
   */
  _onCueChange(event: FakeEvent): void {
    Player._logger.debug('Text cue changed', event.payload.cues);
    this._activeTextCues = event.payload.cues;
    this._updateCueDisplaySettings();
    this._updateTextDisplay(this._activeTextCues)
  }

  /**
   * update the text cue display settings
   * @private
   * @returns {void}
   */
  _updateCueDisplaySettings(): void {
    const activeCues = this._activeTextCues;
    const settings = this._textDisplaySettings;
    for (let i = 0; i < activeCues.length; i++) {
      let cue = activeCues[i];
      for (let name in settings) {
        cue[name] = settings[name];
      }
    }
  }

  /**
   * update the text display
   * @param {Array<Cue>} cues - list of cues
   * @private
   * @returns {void}
   */
  _updateTextDisplay(cues: Array<Cue>): void {
    if (this._textDisplayEl === undefined) {
      this._textDisplayEl = Dom.createElement("div");
      Dom.addClassName(this._textDisplayEl, SUBTITLES_CLASS_NAME);
      Dom.appendChild(this._el, this._textDisplayEl);
    }
    processCues(window, cues, this._textDisplayEl);
  }

  /**
   * Add off text track if there are actual text tracks associated with media
   * setting this track is the same as calling Player's hideTextTrack
   * @private
   * @returns {void}
   */
  _addTextTrackOffOption(): void {
    const textTracks = this.getTracks(TrackType.TEXT);
    if (textTracks && textTracks.length) {
      this._tracks.push(new TextTrack({
        active: false,
        index: textTracks.length,
        id: undefined,
        label: "Off",
        language: OFF,
        kind: "subtitles"
      }));
    }
  }

  /**
   * Sets the default tracks defined in the player config.
   * @returns {void}
   * @private
   */
  _setDefaultTracks(): void {
    const activeTracks = this.getActiveTracks();
    const playbackConfig = this.config.playback;
    const offTextTrack: ?Track = this._getTracksByType(TrackType.TEXT).find(track => TextTrack.langComparer(OFF, track.language));

    this.hideTextTrack();

<<<<<<< HEAD
    this._setDefaultTrack(TrackType.TEXT, this._getLanguage(playbackConfig.textLanguage, activeTracks.text, TrackType.TEXT), offTextTrack);
    this._setDefaultTrack(TrackType.AUDIO, playbackConfig.audioLanguage, activeTracks.audio);
=======
    let currentOrConfiguredTextLang = this._playbackAttributesState.textLanguage || this._getLanguage(playbackConfig.textLanguage, activeTracks.text, TrackTypes.TEXT);
    let currentOrConfiguredAudioLang = this._playbackAttributesState.audioLanguage || playbackConfig.audioLanguage;
    this._setDefaultTrack(TrackTypes.TEXT, currentOrConfiguredTextLang, offTextTrack);
    this._setDefaultTrack(TrackTypes.AUDIO, currentOrConfiguredAudioLang, activeTracks.audio);
>>>>>>> d9402251
  }

  /**
   * Gets the track language that should be set by default.
   * @param {string} configuredLanguage - The configured language (can be also "auto").
   * @param {Track} defaultTrack - The default track.
   * @param {string} type - The track type.
   * @private
   * @returns {string} - The track language to set by default.
   */
  _getLanguage(configuredLanguage: string, defaultTrack: ?Track, type: string): string {
    let language = configuredLanguage;
    if (language === AUTO) {
      const tracks = this._getTracksByType(type);
      const localeTrack: ?Track = tracks.find(track => Track.langComparer(Locale.language, track.language));
      if (localeTrack && localeTrack.language) {
        language = localeTrack.language;
      } else if (defaultTrack && defaultTrack.language && defaultTrack.language !== OFF) {
        language = defaultTrack.language;
      } else if (tracks && tracks.length > 0 && tracks[0].language) {
        language = tracks[0].language;
      }
    }
    return language;
  }

  /**
   * Sets a specific default track.
   * @param {string} type - The track type.
   * @param {string} language - The track language.
   * @param {?Track} defaultTrack - The default track to set in case there is no language configured.
   * @returns {void}
   * @private
   */
  _setDefaultTrack(type: string, language: string, defaultTrack: ?Track): void {
    const track: ?Track = this._getTracksByType(type).find(track => Track.langComparer(language, track.language));
    if (track) {
      this.selectTrack(track);
    } else {
      this.selectTrack(defaultTrack);
    }
  }

  // </editor-fold>

  // </editor-fold>

  // <editor-fold desc="Enums">

  /**
   * Get the player events.
   * @returns {FakeEvent} - The event class of the player.
   * @public
   */
  get Event(): typeof FakeEvent {
    return FakeEvent;
  }

  /**
   * Get the player TextStyle.
   * @returns {TextStyle} - The TextStyle class
   * @public
   */
  get TextStyle(): typeof TextStyle {
    return TextStyle;
  }

  /**
   * Get the player states.
   * @returns {State} - The state class of the player.
   * @public
   */
  get State(): typeof State {
    return State;
  }

  /**
   * Get the player tracks types.
   * @returns {Track} - The track class of the player.
   * @public
   */
  get Track(): typeof Track {
    return Track;
  }

  // </editor-fold>
}<|MERGE_RESOLUTION|>--- conflicted
+++ resolved
@@ -797,11 +797,7 @@
       const textTracks = this._getTracksByType(TrackType.TEXT);
       textTracks.map(track => track.active = false);
       const textTrack = textTracks.find(track => track.language === OFF);
-<<<<<<< HEAD
       if (textTrack && textTrack instanceof TextTrack) {
-=======
-      if (textTrack) {
->>>>>>> d9402251
         textTrack.active = true;
         this.dispatchEvent(new TextTrackChangedEvent(textTrack));
       }
@@ -939,7 +935,7 @@
   notifyEnterFullscreen(): void {
     if (!this._fullscreen) {
       this._fullscreen = true;
-      this.dispatchEvent(new FakeEvent(CustomEvents.ENTER_FULLSCREEN));
+      this.dispatchEvent(new FakeEvent(CustomEventType.ENTER_FULLSCREEN));
     }
   }
 
@@ -951,7 +947,7 @@
   notifyExitFullscreen(): void {
     if (this._fullscreen) {
       this._fullscreen = false;
-      this.dispatchEvent(new FakeEvent(CustomEvents.EXIT_FULLSCREEN));
+      this.dispatchEvent(new FakeEvent(CustomEventType.EXIT_FULLSCREEN));
     }
   }
 
@@ -962,7 +958,7 @@
    */
   enterFullscreen(): void {
     if (!this._fullscreen) {
-      this.dispatchEvent(new FakeEvent(CustomEvents.REQUESTED_ENTER_FULLSCREEN));
+      this.dispatchEvent(new FakeEvent(CustomEventType.REQUESTED_ENTER_FULLSCREEN));
     }
   }
 
@@ -973,7 +969,7 @@
    */
   exitFullscreen(): void {
     if (this._fullscreen) {
-      this.dispatchEvent(new FakeEvent(CustomEvents.REQUESTED_EXIT_FULLSCREEN));
+      this.dispatchEvent(new FakeEvent(CustomEventType.REQUESTED_EXIT_FULLSCREEN));
     }
   }
 
@@ -1137,52 +1133,34 @@
           return this.dispatchEvent(event);
         });
       });
-<<<<<<< HEAD
-      this._eventManager.listen(this._engine, CustomEventType.VIDEO_TRACK_CHANGED, (event: FakeEvent) => {
-        this._markActiveTrack(event.payload.selectedVideoTrack);
-        return this.dispatchEvent(event);
-      });
-      this._eventManager.listen(this._engine, CustomEventType.AUDIO_TRACK_CHANGED, (event: FakeEvent) => {
-        this._markActiveTrack(event.payload.selectedAudioTrack);
-        return this.dispatchEvent(event);
-      });
-      this._eventManager.listen(this._engine, CustomEventType.TEXT_TRACK_CHANGED, (event: FakeEvent) => {
-        this._markActiveTrack(event.payload.selectedTextTrack);
-        return this.dispatchEvent(event);
-      });
-      this._eventManager.listen(this._engine, CustomEventType.TEXT_CUE_CHANGED, (event: FakeEvent) => this._onCueChange(event));
-      this._eventManager.listen(this._engine, CustomEventType.ABR_MODE_CHANGED, (event: FakeEvent) => this.dispatchEvent(event));
-      this._eventManager.listen(this, Html5EventType.PLAY, this._onPlay.bind(this));
-      this._eventManager.listen(this, Html5EventType.ENDED, this._onEnded.bind(this));
-=======
       this._eventManager.listen(this._engine, Html5Events.SEEKED, () => {
         const browser = this._env.browser.name;
         if (browser === 'Edge' || browser === 'IE') {
           this._removeTextCuePatch();
         }
       });
-      this._eventManager.listen(this._engine, CustomEvents.VIDEO_TRACK_CHANGED, (event: FakeEvent) => {
+      this._eventManager.listen(this._engine, CustomEventType.VIDEO_TRACK_CHANGED, (event: FakeEvent) => {
         this._markActiveTrack(event.payload.selectedVideoTrack);
         return this.dispatchEvent(event);
       });
-      this._eventManager.listen(this._engine, CustomEvents.AUDIO_TRACK_CHANGED, (event: FakeEvent) => {
+      this._eventManager.listen(this._engine, CustomEventType.AUDIO_TRACK_CHANGED, (event: FakeEvent) => {
         this._playbackAttributesState.audioLanguage = event.payload.selectedAudioTrack.language;
         this._markActiveTrack(event.payload.selectedAudioTrack);
         return this.dispatchEvent(event);
       });
-      this._eventManager.listen(this._engine, CustomEvents.TEXT_TRACK_CHANGED, (event: FakeEvent) => {
+      this._eventManager.listen(this._engine, CustomEventType.TEXT_TRACK_CHANGED, (event: FakeEvent) => {
         this._playbackAttributesState.textLanguage = event.payload.selectedTextTrack.language;
         this._markActiveTrack(event.payload.selectedTextTrack);
         return this.dispatchEvent(event);
       });
-      this._eventManager.listen(this._engine, CustomEvents.TEXT_CUE_CHANGED, (event: FakeEvent) => this._onCueChange(event));
-      this._eventManager.listen(this._engine, CustomEvents.ABR_MODE_CHANGED, (event: FakeEvent) => this.dispatchEvent(event));
+      this._eventManager.listen(this._engine, CustomEventType.TEXT_CUE_CHANGED, (event: FakeEvent) => this._onCueChange(event));
+      this._eventManager.listen(this._engine, CustomEventType.ABR_MODE_CHANGED, (event: FakeEvent) => this.dispatchEvent(event));
       this._eventManager.listen(this._engine, CustomEvents.AUTOPLAY_FAILED, (event: FakeEvent) => {
         this.pause();
         this.dispatchEvent(event)
       });
-      this._eventManager.listen(this, Html5Events.PLAY, this._onPlay.bind(this));
-      this._eventManager.listen(this, Html5Events.ENDED, this._onEnded.bind(this));
+      this._eventManager.listen(this, Html5EventType.PLAY, this._onPlay.bind(this));
+      this._eventManager.listen(this, Html5EventType.ENDED, this._onEnded.bind(this));
       this._eventManager.listen(this, CustomEvents.MUTE_CHANGE, () => {
         this._playbackAttributesState.muted = this.muted;
       });
@@ -1198,7 +1176,6 @@
       this._eventManager.listen(this, CustomEvents.EXIT_FULLSCREEN, () => {
         this._resetTextCuesAndReposition();
       });
->>>>>>> d9402251
     }
   }
 
@@ -1299,13 +1276,13 @@
                 Player._logger.debug("Fallback to muted autoplay");
                 this.muted = true;
                 this.play();
-                this.dispatchEvent(new FakeEvent(CustomEvents.FALLBACK_TO_MUTED_AUTOPLAY));
+                this.dispatchEvent(new FakeEvent(CustomEventType.FALLBACK_TO_MUTED_AUTOPLAY));
               } else {
                 Player._logger.warn("Autoplay failed, pause player");
                 this._posterManager.show();
                 this.load();
                 this.ready().then(() => this.pause());
-                this.dispatchEvent(new FakeEvent(CustomEvents.AUTOPLAY_FAILED));
+                this.dispatchEvent(new FakeEvent(CustomEventType.AUTOPLAY_FAILED));
               }
             }
           });
@@ -1525,15 +1502,10 @@
 
     this.hideTextTrack();
 
-<<<<<<< HEAD
-    this._setDefaultTrack(TrackType.TEXT, this._getLanguage(playbackConfig.textLanguage, activeTracks.text, TrackType.TEXT), offTextTrack);
-    this._setDefaultTrack(TrackType.AUDIO, playbackConfig.audioLanguage, activeTracks.audio);
-=======
-    let currentOrConfiguredTextLang = this._playbackAttributesState.textLanguage || this._getLanguage(playbackConfig.textLanguage, activeTracks.text, TrackTypes.TEXT);
+    let currentOrConfiguredTextLang = this._playbackAttributesState.textLanguage || this._getLanguage(playbackConfig.textLanguage, activeTracks.text, TrackType.TEXT);
     let currentOrConfiguredAudioLang = this._playbackAttributesState.audioLanguage || playbackConfig.audioLanguage;
-    this._setDefaultTrack(TrackTypes.TEXT, currentOrConfiguredTextLang, offTextTrack);
-    this._setDefaultTrack(TrackTypes.AUDIO, currentOrConfiguredAudioLang, activeTracks.audio);
->>>>>>> d9402251
+    this._setDefaultTrack(TrackType.TEXT, currentOrConfiguredTextLang, offTextTrack);
+    this._setDefaultTrack(TrackType.AUDIO, currentOrConfiguredAudioLang, activeTracks.audio);
   }
 
   /**
