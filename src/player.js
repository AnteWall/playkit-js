//@flow
import Env from './utils/env'
import EventManager from './event/event-manager'
import PosterManager from './utils/poster-manager'
import FakeEvent from './event/fake-event'
import FakeEventTarget from './event/fake-event-target'
import type {EventTypes} from './event/event-type'
import {CustomEventType, EventType, Html5EventType} from './event/event-type'
import * as Utils from './utils/util'
import Locale from './utils/locale'
import type {LogLevels, LogLevelTypes} from './utils/logger'
import getLogger, {getLogLevel, LogLevel, LogLevelType, setLogLevel} from './utils/logger'
import Html5 from './engines/html5/html5'
import PluginManager from './plugin/plugin-manager'
import BasePlugin from './plugin/base-plugin'
import StateManager from './state/state-manager'
import Track from './track/track'
import VideoTrack from './track/video-track'
import AudioTrack from './track/audio-track'
import TextTrack from './track/text-track'
import TextStyle from './track/text-style'
import {Cue} from './track/vtt-cue'
import {processCues} from './track/text-track-display'
import type {StateTypes} from './state/state-type'
import {StateType} from './state/state-type'
import type {TrackTypes} from './track/track-type'
import {TrackType} from './track/track-type'
import {LabelToTrackMap} from './track/label-to-track-map'
import type {StreamTypes} from './engines/stream-type'
import {StreamType} from './engines/stream-type'
import type {EngineTypes} from './engines/engine-type'
import {EngineType} from './engines/engine-type'
import type {MediaTypes} from './media-type'
import {MediaType} from './media-type'
import type {AbrModes} from './track/abr-mode-type'
import {AbrMode} from './track/abr-mode-type'
import PlaybackMiddleware from './middleware/playback-middleware'
import DefaultPlayerConfig from './player-config.json'
import './assets/style.css'
import PKError from './error/error'
import ExternalCaptionsHandler from "./track/external-captions-handler";

/**
 * The player playback rates.
 * @type {Array<number>}
 * @const
 */
const PLAYBACK_RATES = [0.5, 1, 2, 4];

/**
 * The player default playback rate.
 * @type {number}
 * @const
 */
const DEFAULT_PLAYBACK_RATE = 1;
/**
 * The black cover class name.
 * @type {string}
 * @const
 */
const BLACK_COVER_CLASS_NAME: string = 'playkit-black-cover';
/**
 * The player container class name.
 * @type {string}
 * @const
 */
const CONTAINER_CLASS_NAME: string = 'playkit-container';

/**
 /**
 * The player poster class name.
 * @type {string}
 * @const
 */
const POSTER_CLASS_NAME: string = 'playkit-poster';

/**
 * The engine class name.
 * @type {string}
 * @const
 */
const ENGINE_CLASS_NAME: string = 'playkit-engine';

/**
 * The text style id.
 * @type {string}
 * @const
 */
const SUBTITLES_STYLE_ID_NAME: string = 'playkit-subtitles-style';

/**
 * The subtitles class name.
 * @type {string}
 * @const
 */
const SUBTITLES_CLASS_NAME: string = 'playkit-subtitles';

/**
 *  The auto string, for captions
 *  @type {string}
 *  @const
 */
const AUTO: string = 'auto';

/**
 *  The off string, for captions
 *  @type {string}
 *  @const
 */
const OFF: string = 'off';

/**
 *  The duration offset, for seeking to duration safety.
 *  @type {number}
 *  @const
 */
const DURATION_OFFSET: number = 0.1;

/**
 * The toggle fullscreen rendering timeout value
 * @type {number}
 * @const
 */
const REPOSITION_CUES_TIMEOUT: number = 1000;

/**
 * The HTML5 player class.
 * @classdesc
 */
export default class Player extends FakeEventTarget {
  /**
   * The player class logger.
   * @type {any}
   * @static
   * @private
   */
  static _logger: any = getLogger('Player');
  /**
   * The available engines of the player.
   * @type {Array<typeof IEngine>}
   * @private
   * @static
   */
  static _engines: Array<typeof IEngine> = [Html5];
  /**
   * The player capabilities result object.
   * @type {Object}
   * @private
   * @static
   */
  static _playerCapabilities: Object = {};

  /**
   * Runs the engines capabilities tests.
   * @returns {void}
   * @public
   * @static
   */
  static runCapabilities(): void {
    Player._logger.debug("Running player capabilities");
    Player._engines.forEach(Engine => Engine.runCapabilities());
  }

  /**
   * Gets the engines capabilities.
   * @param {?string} engineType - The engine type.
   * @return {Promise<Object>} - The engines capabilities object.
   * @public
   * @static
   */
  static getCapabilities(engineType: ?string): Promise<{ [name: string]: any }> {
    Player._logger.debug("Get player capabilities", engineType);
    const promises = [];
    Player._engines.forEach(Engine => promises.push(Engine.getCapabilities()));
    return Promise.all(promises)
      .then((arrayOfResults) => {
        const playerCapabilities = {};
        arrayOfResults.forEach(res => Object.assign(playerCapabilities, res));
        Utils.Object.mergeDeep(playerCapabilities, Player._playerCapabilities);
        return (engineType ? playerCapabilities[engineType] : playerCapabilities);
      });
  }

  /**
   * Sets an engine capabilities.
   * @param {string} engineType - The engine type.
   * @param {Object} capabilities - The engine capabilities.
   * @returns {void}
   * @public
   * @static
   */
  static setCapabilities(engineType: string, capabilities: { [name: string]: any }): void {
    Player._logger.debug("Set player capabilities", engineType, capabilities);
    Player._playerCapabilities[engineType] = Utils.Object.mergeDeep({}, Player._playerCapabilities[engineType], capabilities);
  }

  /**
   * For browsers which block auto play, use the user gesture to open the video element and enable playing via API.
   * @returns {void}
   * @private
   * @static
   */
  static _prepareVideoElement(): void {
    Player._engines.forEach((Engine: typeof IEngine) => {
      Engine.prepareVideoElement();
    });
  }

  /**
   * The plugin manager of the player.
   * @type {PluginManager}
   * @private
   */
  _pluginManager: PluginManager;
  /**
   * The event manager of the player.
   * @type {EventManager}
   * @private
   */
  _eventManager: EventManager;
  /**
   * The poster manager of the player.
   * @type {PosterManager}
   * @private
   */
  _posterManager: PosterManager;
  /**
   * The runtime configuration of the player.
   * @type {Object}
   * @private
   */
  _config: Object;
  /**
   * The playback engine.
   * @type {IEngine}
   * @private
   */
  _engine: IEngine;
  /**
   * The state manager of the player.
   * @type {StateManager}
   * @private
   */
  _stateManager: StateManager;
  /**
   * The tracks of the player.
   * @type {Array<Track>}
   * @private
   */
  _tracks: Array<Track>;
  /**
   * The player ready promise
   * @type {Promise<*>}
   * @private
   */
  _readyPromise: ?Promise<*>;
  /**
   * Whether the play is the first or not
   * @type {boolean}
   * @private
   */
  _firstPlay: boolean;
  /**
   * Whether the playback started for the first time
   * @type {boolean}
   * @private
   */
  _playbackStarted: boolean;
  /**
   * The player DOM element container.
   * @type {HTMLDivElement}
   * @private
   */
  _el: HTMLDivElement;
  /**
   * The player text DOM element container.
   * @type {HTMLDivElement}
   * @private
   */
  _textDisplayEl: HTMLDivElement;
  /**
   * The player black cover div.
   * @type {HTMLDivElement}
   * @private
   */
  _blackCoverEl: HTMLDivElement;
  /**
   * The player DOM id.
   * @type {string}
   * @private
   */
  _playerId: string;
  /**
   * The player last updated text cues list
   * @type {Array<any>}
   * @private
   */
  _activeTextCues: Array<any> = [];
  /**
   * The player text disaply settings
   * @type {Object}
   * @private
   */
  _textDisplaySettings: Object = {};
  /**
   * The player text style settings
   * @type {TextStyle}
   * @private
   */
  _textStyle: TextStyle;
  /**
   * The playback middleware of the player.
   * @type {PlaybackMiddleware}
   * @private
   */
  _playbackMiddleware: PlaybackMiddleware;
  /**
   * The environment(os,device,browser) object of the player.
   * @type {Object}
   * @private
   */
  _env: Object;
  /**
   * The currently selected engine type
   * @type {string}
   * @private
   */
  _engineType: string;
  /**
   * The currently selected stream type
   * @type {string}
   * @private
   */
  _streamType: string;
  /**
   * The current playback attributes state
   * @type {Object}
   * @private
   */
  _playbackAttributesState: { [attribute: string]: any } = {
    muted: undefined,
    volume: undefined,
    rate: undefined,
    audioLanguage: "",
    textLanguage: ""
  };
  /**
   * Fullscreen indicator flag
   * @private
   */
  _fullscreen: boolean;
  /**
   * holds false or an id for the timeout the reposition the text cues after togelling full screen
   * @type {any}
   * @private
   */
  _repositionCuesTimeout: any;
  /**
   * Whether a load media request has sent, the player should wait to media.
   * @type {boolean}
   * @private
   */
  _loadingMedia: boolean;
  /**
   * Whether the player is loading a source.
   * @type {boolean}
   * @private
   */
  _loading: boolean;
  /**
   * Reset indicator state.
   * @type {boolean}
   * @private
   */
  _reset: boolean;
  /**
   * Destroyed indicator state.
   * @type {boolean}
   * @private
   */
  _destroyed: boolean;
  /**
   * Fallback to muted auto play mode indicator.
   * @type {boolean}
   * @private
   */
  _fallbackToMutedAutoPlay: boolean;
  /**
   * holds the external tracks handler controller
   * @type {ExternalCaptionsHandler}
   * @private
   */
  _externalCaptionsHandler: ?ExternalCaptionsHandler = null;

  /**
   * @param {Object} config - The configuration for the player instance.
   * @constructor
   */
  constructor(config: Object = {}) {
    super();
    this._env = Env;
    this._tracks = [];
    this._firstPlay = true;
    this._fullscreen = false;
    this._repositionCuesTimeout = false;
    this._loadingMedia = false;
    this._loading = false;
    this._playbackStarted = false;
    this._reset = true;
    this._destroyed = false;
    this._fallbackToMutedAutoPlay = false;
    this._config = Player._defaultConfig;
    this._eventManager = new EventManager();
    this._posterManager = new PosterManager();
    this._stateManager = new StateManager(this);
    this._pluginManager = new PluginManager();
    this._playbackMiddleware = new PlaybackMiddleware();
    this._textStyle = new TextStyle();
    this._createReadyPromise();
    this._createPlayerContainer();
    this._appendDomElements();
    this._externalCaptionsHandler = new ExternalCaptionsHandler(this);
    this.configure(config);
  }

  // <editor-fold desc="Public API">

  // <editor-fold desc="Playback API">

  /**
   * Configures the player according to a given configuration.
   * @param {Object} config - The configuration for the player instance.
   * @returns {void}
   */
  configure(config: Object = {}): void {
    if (config.logLevel && LogLevel[config.logLevel]) {
      setLogLevel(LogLevel[config.logLevel]);
    }
    if (this._hasSources(config.sources)) {
      this._configureOrLoadPlugins(config.plugins);
      const receivedSourcesWhenHasEngine: boolean = !!this._engine;
      if (receivedSourcesWhenHasEngine) {
        this.reset();
        Player._logger.debug('Change source started');
        this.dispatchEvent(new FakeEvent(CustomEventType.CHANGE_SOURCE_STARTED));
      }
      Utils.Object.mergeDeep(this._config, config);
      this._reset = false;
      if (this._selectEngineByPriority()) {
        this._appendEngineEl();
        this._attachMedia();
        this._handlePlaybackOptions();
        this._posterManager.setSrc(this._config.sources.poster);
        this._handlePreload();
        this._handleAutoPlay();
        if (receivedSourcesWhenHasEngine) {
          Player._logger.debug('Change source ended');
          this.dispatchEvent(new FakeEvent(CustomEventType.CHANGE_SOURCE_ENDED));
        }
      }
    } else {
      Utils.Object.mergeDeep(this._config, config);
      this._configureOrLoadPlugins(config.plugins);
    }
  }

  /**
   * The player readiness
   * @public
   * @returns {Promise<*>} - The ready promise
   */
  ready(): Promise<*> {
    return this._readyPromise ? this._readyPromise : Promise.resolve();
  }

  /**
   * Load media
   * @public
   * @returns {void}
   */
  load(): void {
    const resetFlags = () => {
      this._loading = false;
      this._reset = false;
    };
    if (this._engine && !this.src && !this._loading) {
      this._loading = true;
      let startTime = this._config.playback.startTime;
      this._engine.load(startTime).then((data) => {
        this._updateTracks(data.tracks);
        this._maybeSetTracksLabels();
        this._setDefaultTracks();
        this.dispatchEvent(new FakeEvent(CustomEventType.TRACKS_CHANGED, {tracks: this._tracks}));
        resetFlags();
      }).catch(error => {
        this.dispatchEvent(new FakeEvent(Html5EventType.ERROR, error));
        resetFlags();
      });
    }
  }

  /**
   * Checks for callbacks that should change the tracks, and call them on the
   * respective track group (audio/text/video)
   * @private
   * @returns {void}
   */
  _maybeSetTracksLabels() {
    const customLabels = this._config.customLabels;
    if (customLabels) {
      for (let callbackType in customLabels) {
        this._setTracksCustomLabels(this._getTracksByType(LabelToTrackMap[callbackType]), customLabels[callbackType]);
      }
    }
  }

  /**
   *
   * @param {Array<Track>} tracks - tracks
   * @param {Function} callback - application label callback, returns a string
   * @private
   * @returns {void}
   */
  _setTracksCustomLabels(tracks: Array<Track>, callback: Function) {
    tracks.forEach(track => {
      const result = callback(Utils.Object.copyDeep(track));
      if (result) {
        track.label = result;
      }
    })
  }

  /**
   * Start/resume playback.
   * @returns {void}
   * @public
   */
  play(): void {
    if (this._engine) {
      this._playbackMiddleware.play(() => this._play());
    } else if (this._loadingMedia) {
      // load media requested but the response is delayed
      Player._prepareVideoElement();
      this._playbackMiddleware.play(() => this._playAfterAsyncMiddleware());
    } else {
      this.dispatchEvent(new FakeEvent(Html5EventType.ERROR, new PKError(PKError.Severity.CRITICAL, PKError.Category.PLAYER, PKError.Code.NO_SOURCE_PROVIDED, "No Source Provided")));
    }
  }

  /**
   * Pause playback.
   * @returns {void}
   * @public
   */
  pause(): void {
    if (this._engine) {
      this._playbackMiddleware.pause(this._pause.bind(this));
    }
  }

  /**
   * Gets the view of the player (i.e the dom container object).
   * @return {HTMLElement} - The dom container.
   * @public
   */
  getView(): HTMLElement {
    return this._el;
  }

  /**
   * @returns {HTMLVideoElement} - The video element.
   * @public
   */
  getVideoElement(): ?HTMLVideoElement {
    if (this._engine) {
      return this._engine.getVideoElement();
    }
  }

  /**
   * Resets the necessary components before change media.
   * @private
   * @returns {void}
   */
  reset(): void {
    if (this._reset) return;
    this.pause();
    this._config.sources = {};
    this._eventManager.removeAll();
    this._createReadyPromise();
    this._activeTextCues = [];
    this._updateTextDisplay([]);
    this._tracks = [];
    this._resetStateFlags();
    this._engineType = '';
    this._streamType = '';
    this._posterManager.reset();
    this._stateManager.reset();
    this._pluginManager.reset();
    this._externalCaptionsHandler.reset();
    this._engine.reset();
    this._showBlackCover();
    this._reset = true;
    this.dispatchEvent(new FakeEvent(CustomEventType.PLAYER_RESET));
  }

  /**
   * Destroys the player.
   * @returns {void}
   * @public
   */
  destroy(): void {
    if (this._destroyed) return;
    if (this._engine) {
      this._engine.destroy();
    }
    this._externalCaptionsHandler.destroy();
    this._posterManager.destroy();
    this._eventManager.destroy();
    this._pluginManager.destroy();
    this._stateManager.destroy();
    this._activeTextCues = [];
    this._textDisplaySettings = {};
    this._config = {};
    this._tracks = [];
    this._engineType = '';
    this._streamType = '';
    this._readyPromise = null;
    this._resetStateFlags();
    this._playbackAttributesState = {};
    if (this._el) {
      Utils.Dom.removeChild(this._el.parentNode, this._el);
    }
    this._destroyed = true;
    this.dispatchEvent(new FakeEvent(CustomEventType.PLAYER_DESTROY));
  }

  /**
   * Get the first buffered range of the engine.
   * @returns {TimeRanges} - First buffered range of the engine in seconds.
   * @public
   */
  get buffered(): ?TimeRanges {
    if (this._engine) {
      return this._engine.buffered;
    }
  }

  /**
   * Set the current time in seconds.
   * @param {Number} to - The number to set in seconds.
   * @public
   */
  set currentTime(to: number): void {
    if (this._engine) {
      if (Utils.Number.isNumber(to)) {
        let boundedTo = to;
        if (to < 0) {
          boundedTo = 0;
        }
        if (boundedTo > this._engine.duration - DURATION_OFFSET) {
          boundedTo = this._engine.duration - DURATION_OFFSET;
        }
        this._engine.currentTime = boundedTo;
      }
    }
  }

  /**
   * Get the current time in seconds.
   * @returns {?Number} - The playback current time.
   * @public
   */
  get currentTime(): ?number {
    if (this._engine) {
      return this._engine.currentTime;
    }
  }

  /**
   * Get the duration in seconds.
   * @returns {?Number} - The playback duration.
   * @public
   */
  get duration(): ?number {
    if (this._engine) {
      return this._engine.duration;
    }
  }

  /**
   * Set playback volume.
   * @param {Number} vol - The volume to set.
   * @returns {void}
   * @public
   */
  set volume(vol: number): void {
    if (this._engine) {
      if (Utils.Number.isFloat(vol) || (vol === 0) || (vol === 1)) {
        let boundedVol = vol;
        if (boundedVol < 0) {
          boundedVol = 0;
        }
        if (boundedVol > 1) {
          boundedVol = 1;
        }
        this._engine.volume = boundedVol;
      }
    }
  }

  /**
   * Get playback volume.
   * @returns {?Number} - The playback volume.
   * @public
   */
  get volume(): ?number {
    if (this._engine) {
      return this._engine.volume;
    }
  }

  /**
   * Get paused state.
   * @returns {?boolean} - Whether the video is paused or not.
   * @public
   */
  get paused(): ?boolean {
    if (this._engine) {
      return this._engine.paused;
    }
  }

  /**
   * Get seeking state.
   * @returns {?boolean} - Whether the video is seeking or not.
   * @public
   */
  get seeking(): ?boolean {
    if (this._engine) {
      return this._engine.seeking;
    }
  }

  /**
   * Set playsinline attribute.
   * Relevant for iOS 10 and up:
   * Elements will now be allowed to play inline, and will not automatically enter fullscreen mode when playback begins.
   * @param {boolean} playsinline - Whether the video should plays in line.
   */
  set playsinline(playsinline: boolean): void {
    if (this._engine) {
      this._engine.playsinline = playsinline;
    }
  }

  /**
   * Get playsinline attribute.
   * Relevant for iOS 10 and up:
   * Elements will now be allowed to play inline, and will not automatically enter fullscreen mode when playback begins.
   * @returns {boolean} - Whether the video plays in line.
   */
  get playsinline(): ?boolean {
    if (this._engine) {
      return this._engine.playsinline;
    }
  }

  /**
   * Set player muted state.
   * @param {boolean} mute - The mute value.
   * @returns {void}
   * @public
   */
  set muted(mute: boolean): void {
    if (this._engine) {
      this._engine.muted = mute;
      this.dispatchEvent(new FakeEvent(CustomEventType.MUTE_CHANGE, {mute: mute}));
      if (mute === false) {
        this._fallbackToMutedAutoPlay = mute;
      }
    }
  }

  /**
   * Get player muted state.
   * @returns {?boolean} - Whether the video is muted or not.
   * @public
   */
  get muted(): ?boolean {
    if (this._engine) {
      return this._engine.muted;
    }
  }

  /**
   * Get the player source.
   * @returns {?string} - The current source of the player.
   * @public
   */
  get src(): ?string {
    if (this._engine) {
      return this._engine.src;
    }
  }

  /**
   * Get the dimensions of the player.
   * @returns {{width: number, height: number}} - The dimensions of the player.
   * @public
   */
  get dimensions(): Object {
    return {
      width: this._el.clientWidth,
      height: this._el.clientHeight
    };
  }

  /**
   * Get the poster source URL
   * @returns {string} - the poster image URL
   */
  get poster(): string {
    return this._posterManager.src;
  }

  /**
   * Sets the playbackRate property.
   * @param {number} rate - The playback speed of the video.
   */
  set playbackRate(rate: number): void {
    if (this._engine) {
      this._engine.playbackRate = rate;
    }
  }

  /**
   * Gets the current playback speed of the video.
   * @returns {number} - The current playback speed of the video.
   */
  get playbackRate(): ?number {
    if (this._engine) {
      return this._engine.playbackRate;
    }
  }

  /**
   * Gets the possible playback speeds of the video.
   * @returns {Array<number>} - The possible playback speeds speed of the video.
   */
  get playbackRates(): Array<number> {
    return PLAYBACK_RATES;
  }

  /**
   * Gets the default playback speed of the video.
   * @returns {number} - The default playback speed of the video.
   */
  get defaultPlaybackRate(): number {
    return DEFAULT_PLAYBACK_RATE;
  }

  /**
   * get the engine type
   * @returns {string} - html5
   */
  get engineType(): ?string {
    return this._engineType;
  }

  /**
   * get the stream type
   * @returns {string} - hls|dash|progressive
   */
  get streamType(): ?string {
    return this._streamType;
  }

  /**
   * Getter for the environment of the player instance.
   * @return {Object} - The current environment object.
   * @public
   */
  get env(): Object {
    return this._env;
  }

  /**
   * Get the player config.
   * @returns {Object} - A copy of the player configuration.
   * @public
   */
  get config(): Object {
    return Utils.Object.mergeDeep({}, this._config);
  }

  /**
   * Set the _loadingMedia flag to inform the player that a load media request has sent.
   * @param {boolean} loading - Whether a load media request has sent.
   * @returns {void}
   * @public
   */
  set loadingMedia(loading: boolean): void {
    this._loadingMedia = loading;
  }

  // </editor-fold>

  // <editor-fold desc="Live API">

  /**
   * Checking if the current playback is live.
   * @function isLive
   * @returns {boolean} - Whether playback is live.
   * @public
   */
  isLive(): boolean {
    return !!(this._config.sources.type === MediaType.LIVE || (this._engine && this._engine.isLive()));
  }

  /**
   * Checking if the current live playback has DVR window.
   * @function isDvr
   * @returns {boolean} - Whether live playback has DVR window.
   * @public
   */
  isDvr(): boolean {
    return this.isLive() && this._config.sources.dvr;
  }

  /**
   * Seeking to live edge.
   * @function seekToLiveEdge
   * @returns {void}
   * @public
   */
  seekToLiveEdge(): void {
    if (this._engine && this.isLive()) {
      this._engine.seekToLiveEdge();
    }
  }

  /**
   * Get the start time of DVR window in live playback in seconds.
   * @returns {Number} - start time of DVR window.
   * @public
   */
  getStartTimeOfDvrWindow(): number {
    return this._engine ? this._engine.getStartTimeOfDvrWindow() : 0;
  }

  // </editor-fold>

  // <editor-fold desc="Tracks API">

  /**
   * Returns the tracks according to the filter. if no filter given returns the all tracks.
   * @function getTracks
   * @param {string} [type] - a tracks filter, should be 'video', 'audio' or 'text'.
   * @returns {Array<Track>} - The parsed tracks.
   * @public
   */
  getTracks(type?: string): Array<Track> {
    return Utils.Object.copyDeep(this._getTracksByType(type));
  }

  /**
   * Get an object includes the active video/audio/text tracks
   * @return {{video: VideoTrack, audio: AudioTrack, text: TextTrack}} - The active tracks object
   */
  getActiveTracks(): Object {
    return Utils.Object.copyDeep({
      video: this._getTracksByType(TrackType.VIDEO).find(track => track.active),
      audio: this._getTracksByType(TrackType.AUDIO).find(track => track.active),
      text: this._getTracksByType(TrackType.TEXT).find(track => track.active),
    });
  }

  /**
   * Select a track
   * @function selectTrack
   * @param {?Track} track - the track to select
   * @returns {void}
   * @public
   */
  selectTrack(track: ?Track): void {
    if (this._engine) {
      if (track instanceof VideoTrack) {
        this._engine.selectVideoTrack(track);
      } else if (track instanceof AudioTrack) {
        this._engine.selectAudioTrack(track);
      } else if (track instanceof TextTrack) {
        if (track.language === OFF) {
          this.hideTextTrack();
          this._playbackAttributesState.textLanguage = OFF;
        } else if (track.external && !this._config.playback.useNativeTextTrack) {
          this._engine.hideTextTrack();
          this._externalCaptionsHandler.selectTextTrack(track);
        } else {
          this._externalCaptionsHandler.hideTextTrack();
          this._engine.selectTextTrack(track);
        }
      }
    }
  }

  /**
   * Hide the text track
   * @function hideTextTrack
   * @returns {void}
   * @public
   */
  hideTextTrack(): void {
    if (this._engine) {
      this._engine.hideTextTrack();
      this._activeTextCues = [];
      this._updateTextDisplay([]);
      const textTracks = this._getTracksByType(TrackType.TEXT);
      textTracks.map(track => track.active = false);
      const textTrack = textTracks.find(track => track.language === OFF);
      if (textTrack) {
        textTrack.active = true;
        this._maybeDispatchTracksChanged(new FakeEvent(CustomEventType.TEXT_TRACK_CHANGED, {selectedTextTrack: textTrack}));
      }
    }
  }

  /**
   * Enables adaptive bitrate switching.
   * @function enableAdaptiveBitrate
   * @returns {void}
   * @public
   */
  enableAdaptiveBitrate(): void {
    if (this._engine) {
      this._engine.enableAdaptiveBitrate();
    }
  }

  /**
   * Checking if adaptive bitrate switching is enabled.
   * @function isAdaptiveBitrateEnabled
   * @returns {boolean} - Whether adaptive bitrate is enabled.
   * @public
   */
  isAdaptiveBitrateEnabled(): boolean {
    if (this._engine) {
      return this._engine.isAdaptiveBitrateEnabled();
    }
    return false;
  }

  /**
   * update the text display settings
   * @param {Object} settings - text cue display settings
   * @public
   * @returns {void}
   */
  setTextDisplaySettings(settings: Object): void {
    this._textDisplaySettings = settings;
    this._updateCueDisplaySettings();
    for (let i = 0; i < this._activeTextCues.length; i++) {
      this._activeTextCues[i].hasBeenReset = true;
    }
    this._updateTextDisplay(this._activeTextCues);
  }

  /**
   * Sets style attributes for text tracks.
   * @param {TextStyle} style - text styling settings
   * @returns {void}
   */
  set textStyle(style: TextStyle): void {
    if (!(style instanceof TextStyle)) {
      throw new Error("Style must be instance of TextStyle");
    }
    let element = Utils.Dom.getElementById(SUBTITLES_STYLE_ID_NAME);
    if (!element) {
      element = Utils.Dom.createElement('style');
      Utils.Dom.setAttribute(element, 'id', SUBTITLES_STYLE_ID_NAME);
      Utils.Dom.appendChild(document.head, element);
    }
    let sheet = element.sheet;

    while (sheet.cssRules.length) {
      sheet.deleteRule(0);
    }

    try {
      if (this._config.playback.useNativeTextTrack) {
        sheet.insertRule(`video.${ENGINE_CLASS_NAME}::cue { ${style.toCSS()} }`, 0);
      } else {
        sheet.insertRule(`#${this._playerId} .${SUBTITLES_CLASS_NAME} > div > div > div { ${style.toCSS()} }`, 0);
      }
      this._textStyle = style;
      this.dispatchEvent(new FakeEvent(CustomEventType.TEXT_STYLE_CHANGED));
    } catch (e) {
      Player._logger.error(e.message);
    }
  }

  /**
   * Gets style attributes for text tracks.
   * @returns {?TextStyle} - the current style attribute
   */
  get textStyle(): ?TextStyle {
    return this._textStyle.clone();
  }

  // </editor-fold>

  // <editor-fold desc="Ads API">

  /**
   * Skip on an ad.
   * @public
   * @returns {void}
   */
  skipAd(): void {
    let adsPlugin: ?BasePlugin = this._pluginManager.get('ima');
    if (adsPlugin && typeof adsPlugin.skipAd === 'function') {
      adsPlugin.skipAd();
    }
  }

  /**
   * Start to play ad on demand.
   * @param {string} adTagUrl - The ad tag url to play.
   * @public
   * @returns {void}
   */
  playAdNow(adTagUrl: string): void {
    let adsPlugin: ?BasePlugin = this._pluginManager.get('ima');
    if (adsPlugin && typeof adsPlugin.playAdNow === 'function') {
      adsPlugin.playAdNow(adTagUrl);
    }
  }

  // </editor-fold>

  // <editor-fold desc="Fullscreen API">

  /**
   * @returns {boolean} - Whether the player is in fullscreen mode.
   * @public
   */
  isFullscreen(): boolean {
    return this._fullscreen;
  }

  /**
   * Notify the player that the ui application entered to fullscreen.
   * @public
   * @returns {void}
   */
  notifyEnterFullscreen(): void {
    if (!this._fullscreen) {
      this._fullscreen = true;
      this.dispatchEvent(new FakeEvent(CustomEventType.ENTER_FULLSCREEN));
    }
  }

  /**
   * Notify the player that the ui application exited from fullscreen.
   * @public
   * @returns {void}
   */
  notifyExitFullscreen(): void {
    if (this._fullscreen) {
      this._fullscreen = false;
      this.dispatchEvent(new FakeEvent(CustomEventType.EXIT_FULLSCREEN));
    }
  }

  /**
   * Request the player to enter fullscreen.
   * @public
   * @returns {void}
   */
  enterFullscreen(): void {
    if (!this._fullscreen) {
      this.dispatchEvent(new FakeEvent(CustomEventType.REQUESTED_ENTER_FULLSCREEN));
    }
  }

  /**
   * Request the player to exit fullscreen.
   * @public
   * @returns {void}
   */
  exitFullscreen(): void {
    if (this._fullscreen) {
      this.dispatchEvent(new FakeEvent(CustomEventType.REQUESTED_EXIT_FULLSCREEN));
    }
  }

  // </editor-fold>

  // <editor-fold desc="Logger API">

  /**
   * get the log level
   * @param {?string} name - the logger name
   * @returns {Object} - the log level
   */
  getLogLevel(name?: string): Object {
    return getLogLevel(name);
  }

  /**
   * sets the logger level
   * @param {Object} level - the log level
   * @param {?string} name - the logger name
   * @returns {void}
   */
  setLogLevel(level: Object, name?: string) {
    setLogLevel(level, name);
  }

  // </editor-fold>

  // </editor-fold>

  // <editor-fold desc="Private Methods">

  // <editor-fold desc="Playback">

  /**
   * Check if sources has been received.
   * @param {Object} sources - sources config object.
   * @returns {boolean} - Whether sources has been received to the player.
   * @private
   */
  _hasSources(sources: Object): boolean {
    if (sources) {
      return !!(Object.values(StreamType).find(type => (sources[type] && sources[type].length > 0)));
    }
    return false;
  }

  /**
   * Creates the player container.
   * @private
   * @returns {void}
   */
  _createPlayerContainer(): void {
    const el = this._el = Utils.Dom.createElement("div");
    Utils.Dom.addClassName(el, CONTAINER_CLASS_NAME);
    this._playerId = Utils.Generator.uniqueId(5);
    Utils.Dom.setAttribute(el, "id", this._playerId);
    Utils.Dom.setAttribute(el, "tabindex", '-1');
  }

  /**
   * Appends the engine's video element to the player's div container.
   * @private
   * @returns {void}
   */
  _appendEngineEl(): void {
    if (this._el && this._engine) {
      let engineEl = this._engine.getVideoElement();
      const classname = `${ENGINE_CLASS_NAME}`;
      Utils.Dom.addClassName(engineEl, classname);
      const classnameWithId = `${ENGINE_CLASS_NAME}-${this._engine.id}`;
      Utils.Dom.addClassName(engineEl, classnameWithId);
      Utils.Dom.prependTo(engineEl, this._el);
    }
  }

  /**
   * Appends DOM elements by the following priority:
   * 1. poster (strongest)
   * 2. black screen
   * 3. subtitles (weakest)
   * @private
   * @returns {void}
   */
  _appendDomElements(): void {
    // Append playkit-subtitles
    this._textDisplayEl = Utils.Dom.createElement("div");
    Utils.Dom.addClassName(this._textDisplayEl, SUBTITLES_CLASS_NAME);
    Utils.Dom.appendChild(this._el, this._textDisplayEl);
    // Append playkit-black-cover
    this._blackCoverEl = Utils.Dom.createElement("div");
    Utils.Dom.addClassName(this._blackCoverEl, BLACK_COVER_CLASS_NAME);
    Utils.Dom.appendChild(this._el, this._blackCoverEl);
    // Append playkit-poster
    const el = this._posterManager.getElement();
    Utils.Dom.addClassName(el, POSTER_CLASS_NAME);
    Utils.Dom.appendChild(this._el, el);
  }

  /**
   * Configures or load the plugins defined in the configuration.
   * @param {Object} plugins - The new received plugins configuration.
   * @private
   * @returns {void}
   */
  _configureOrLoadPlugins(plugins: Object = {}): void {
    if (plugins) {
      Object.keys(plugins).forEach((name) => {
        // If the plugin is already exists in the registry we are updating his config
        const plugin = this._pluginManager.get(name);
        if (plugin) {
          plugin.updateConfig(plugins[name]);
          this._config.plugins[name] = plugin.getConfig();
        } else {
          // We allow to load plugins as long as the player has no engine
          if (!this._engine) {
            try {
              this._pluginManager.load(name, this, plugins[name]);
            } catch (e) {
              //bounce the plugin load error up
              this.dispatchEvent(e);
            }
            let plugin = this._pluginManager.get(name);
            if (plugin) {
              this._config.plugins[name] = plugin.getConfig();
              if (typeof plugin.getMiddlewareImpl === "function") {
                this._playbackMiddleware.use(plugin.getMiddlewareImpl());
              }
            }
          } else {
            delete this._config.plugins[name];
          }
        }
      });
    }
  }

  /**
   * Creates the ready promise.
   * @private
   * @returns {void}
   */
  _createReadyPromise(): void {
    this._readyPromise = new Promise((resolve, reject) => {
      this._eventManager.listenOnce(this, CustomEventType.TRACKS_CHANGED, () => {
        this.dispatchEvent(new FakeEvent(CustomEventType.MEDIA_LOADED));
        resolve();
      });
      this._eventManager.listen(this, Html5EventType.ERROR, reject);
    }).catch(() => {
      // silence the promise rejection, error is handled by the error event
    });
  }

  /**
   * Selects an engine to play a source according to a given stream priority.
   * @return {boolean} - Whether a proper engine was found to play the given sources
   * according to the priority.
   * @private
   */
  _selectEngineByPriority(): boolean {
    const streamPriority = this._config.playback.streamPriority;
    const preferNative = this._config.playback.preferNative;
    const sources = this._config.sources;
    for (let priority of streamPriority) {
      const engineId = (typeof priority.engine === 'string') ? priority.engine.toLowerCase() : '';
      const format = (typeof priority.format === 'string') ? priority.format.toLowerCase() : '';
      const Engine = Player._engines.find((Engine) => Engine.id === engineId);
      if (Engine) {
        const formatSources = sources[format];
        if (formatSources && formatSources.length > 0) {
          const source = formatSources[0];
          if (Engine.canPlaySource(source, preferNative[format])) {
            Player._logger.debug('Source selected: ', formatSources);
            this._loadEngine(Engine, source);
            this._engineType = engineId;
            this._streamType = format;
            this.dispatchEvent(new FakeEvent(CustomEventType.SOURCE_SELECTED, {selectedSource: formatSources}));
            return true;
          }
        }
      }
    }
    Player._logger.warn("No playable engines was found to play the given sources");
    return false;
  }

  /**
   * Loads the selected engine.
   * @param {IEngine} Engine - The selected engine.
   * @param {PKMediaSourceObject} source - The selected source object.
   * @private
   * @returns {void}
   */
  _loadEngine(Engine: typeof IEngine, source: PKMediaSourceObject) {
    if (this._engine) {
      if (this._engine.id === Engine.id) {
        this._engine.restore(source, this._config);
      } else {
        this._engine.destroy();
        this._engine = Engine.createEngine(source, this._config);
      }
    } else {
      this._engine = Engine.createEngine(source, this._config);
    }
  }

  /**
   * Listen to all HTML5 defined events and trigger them on the player
   * @private
   * @returns {void}
   */
  _attachMedia(): void {
    if (this._engine) {
      Object.keys(Html5EventType).forEach((html5Event) => {
        this._eventManager.listen(this._engine, Html5EventType[html5Event], (event: FakeEvent) => {
          return this.dispatchEvent(event);
        });
      });
      this._eventManager.listen(this._engine, Html5EventType.SEEKED, () => {
        const browser = this._env.browser.name;
        if (browser === 'Edge' || browser === 'IE') {
          this._removeTextCuePatch();
        }
      });
      this._eventManager.listen(this._engine, CustomEventType.VIDEO_TRACK_CHANGED, (event: FakeEvent) => {
        this._markActiveTrack(event.payload.selectedVideoTrack);
        return this.dispatchEvent(event);
      });
      this._eventManager.listen(this._engine, CustomEventType.AUDIO_TRACK_CHANGED, (event: FakeEvent) => {
        this.ready().then(() => this._playbackAttributesState.audioLanguage = event.payload.selectedAudioTrack.language);
        this._markActiveTrack(event.payload.selectedAudioTrack);
        this._maybeDispatchTracksChanged(event);
      });
<<<<<<< HEAD
      this._eventManager.listen(this._engine, CustomEventType.TEXT_TRACK_CHANGED, (event: FakeEvent) => this._onTextTrackChanged(event));
=======
      this._eventManager.listen(this._engine, CustomEventType.TEXT_TRACK_CHANGED, (event: FakeEvent) => {
        this.ready().then(() => this._playbackAttributesState.textLanguage = event.payload.selectedTextTrack.language);
        this._markActiveTrack(event.payload.selectedTextTrack);
        this._maybeDispatchTracksChanged(event);
      });
>>>>>>> 2b217444
      this._eventManager.listen(this._engine, CustomEventType.TRACKS_CHANGED, (event: FakeEvent) => this._onTracksChanged(event));
      this._eventManager.listen(this._engine, CustomEventType.TEXT_CUE_CHANGED, (event: FakeEvent) => this._onCueChange(event));
      this._eventManager.listen(this._engine, CustomEventType.ABR_MODE_CHANGED, (event: FakeEvent) => this.dispatchEvent(event));
      this._eventManager.listen(this._engine, CustomEventType.AUTOPLAY_FAILED, (event: FakeEvent) => {
        this.pause();
        this.dispatchEvent(event)
      });
      this._eventManager.listen(this, Html5EventType.PLAY, this._onPlay.bind(this));
      this._eventManager.listen(this, Html5EventType.PLAYING, this._onPlaying.bind(this));
      this._eventManager.listen(this, Html5EventType.ENDED, this._onEnded.bind(this));
      this._eventManager.listen(this, CustomEventType.MUTE_CHANGE, () => {
        this._playbackAttributesState.muted = this.muted;
      });
      this._eventManager.listen(this, Html5EventType.VOLUME_CHANGE, () => {
        this._playbackAttributesState.volume = this.volume;
      });
      this._eventManager.listen(this, Html5EventType.RATE_CHANGE, () => {
        this._playbackAttributesState.rate = this.playbackRate;
      });
      this._eventManager.listen(this, CustomEventType.ENTER_FULLSCREEN, () => {
        this._resetTextCuesAndReposition();
      });
      this._eventManager.listen(this, CustomEventType.EXIT_FULLSCREEN, () => {
        this._resetTextCuesAndReposition();
      });
<<<<<<< HEAD
      if (this._externalCaptionsHandler) {
        this._eventManager.listen(this._externalCaptionsHandler, CustomEventType.TEXT_CUE_CHANGED, (event: FakeEvent) => this._onCueChange(event));
        this._eventManager.listen(this._externalCaptionsHandler, CustomEventType.TEXT_TRACK_CHANGED, (event: FakeEvent) => this._onTextTrackChanged(event));
      }
=======
      this._eventManager.listen(this._engine, CustomEventType.MEDIA_RECOVERED, () => {
        this._handleRecovered();
      });
    }
  }

  /**
   * Dispatches track changed event only if we already started playing.
   * @param {FakeEvent} e - The track changed event.
   * @private
   * @returns {void}
   */
  _maybeDispatchTracksChanged(e: FakeEvent): void {
    if (this._playbackStarted) {
      this.dispatchEvent(e);
    }
  }

  /**
   * if the media was recovered (after a media failure) then initiate play again (if that was the state before)
   * @returns {void}
   * @private
   */
  _handleRecovered(): void {
    if (this._stateManager.currentState.type === StateType.PLAYING) {
      this.play();
>>>>>>> 2b217444
    }
  }

  /**
   * on text track changed handler
   * @param {FakeEvent} event - payload with text track
   * @returns {boolean} - dispatch event response (if it was prevented or not)
   * @private
   */
  _onTextTrackChanged(event: FakeEvent): boolean {
    this.ready().then(() => this._playbackAttributesState.textLanguage = event.payload.selectedTextTrack.language);
    this._markActiveTrack(event.payload.selectedTextTrack);
    return this.dispatchEvent(event);
  }

  /**
   * Reset the active cues hasBeenReset = true and then reposition it, timeout here is for the screen to
   * finish render the fullscreen
   * @returns {void}
   * @private
   */
  _resetTextCuesAndReposition(): void {
    this._updateTextDisplay([]);
    for (let i = 0; i < this._activeTextCues.length; i++) {
      this._activeTextCues[i].hasBeenReset = true;
    }
    // handling only the last reposition
    if (this._repositionCuesTimeout) {
      clearTimeout(this._repositionCuesTimeout);
    }
    this._repositionCuesTimeout = setTimeout(() => {
      processCues(window, this._activeTextCues, this._textDisplayEl);
      this._repositionCuesTimeout = false;
    }, REPOSITION_CUES_TIMEOUT);
  }

  /**
   * Handles the cue text removal issue, when seeking to a time without captions in IE \ edge the previous captions
   * are not removed
   * @returns {void}
   * @private
   */
  _removeTextCuePatch(): void {
    let filteredActiveTextCues = this._activeTextCues.filter((textCue) => {
      const cueEndTime = textCue._endTime;
      const cueStartTime = textCue._startTime;
      const currTime = this.currentTime;
      if (currTime < cueEndTime && currTime > cueStartTime) {
        return textCue;
      }
    });
    this._updateTextDisplay(filteredActiveTextCues);
  }

  /**
   * Handles the playback options, from current state or config.
   * @returns {void}
   * @private
   */
  _handlePlaybackOptions(): void {
    this._config.playback = this._config.playback || {};
    if (typeof this._playbackAttributesState.muted === 'boolean') {
      this.muted = this._playbackAttributesState.muted;
    } else if (typeof this._config.playback.muted === 'boolean') {
      this.muted = this._config.playback.muted;
    }
    if (typeof this._playbackAttributesState.volume === 'number') {
      this.volume = this._playbackAttributesState.volume;
    } else if (typeof this._config.playback.volume === 'number') {
      this.volume = this._config.playback.volume;
    }
    if (typeof this._config.playback.playsinline === 'boolean') {
      this.playsinline = this._config.playback.playsinline;
    }
  }

  /**
   * Handles preload.
   * @returns {void}
   * @private
   */
  _handlePreload(): void {
    if (this._config.playback.preload === "auto" && !this._config.playback.autoplay && this._canPreload()) {
      this.load();
    }
  }

  /**
   * If ads plugin enabled it's his responsibility to preload the content player.
   * So to avoid loading the player twice which can cause errors on MSEs we are not
   * calling load from the player.
   * TODO: Change it to check the ads configuration when we will develop the ads manager.
   * @returns {boolean} - Whether the player can perform preload.
   * @private
   */
  _canPreload(): boolean {
    return !this._config.plugins || (this._config.plugins && !this._config.plugins.ima ||
      (this._config.plugins.ima && this._config.plugins.ima.disable));
  }

  /**
   * Handles auto play.
   * @returns {void}
   * @private
   */
  _handleAutoPlay(): void {
    if (this._config.playback.autoplay === true) {
      const allowMutedAutoPlay = this._config.playback.allowMutedAutoPlay;
      Player.getCapabilities(this.engineType)
        .then((capabilities) => {
          if (capabilities.autoplay) {
            onAutoPlay();
          } else {
            if (capabilities.mutedAutoPlay) {
              if (this.muted && !this._fallbackToMutedAutoPlay) {
                onMutedAutoPlay();
              } else if (allowMutedAutoPlay) {
                onFallbackToMutedAutoPlay();
              } else {
                onAutoPlayFailed();
              }
            } else {
              onAutoPlayFailed();
            }
          }
        });
    } else {
      this._posterManager.show();
    }

    const onAutoPlay = () => {
      Player._logger.debug("Start autoplay");
      // If the previous state was fallback to muted autoplay:
      // unmute the player and clear the fallback state
      if (this._fallbackToMutedAutoPlay) {
        this._fallbackToMutedAutoPlay = false;
        this.muted = false;
      }
      this.play();
    };

    const onMutedAutoPlay = () => {
      Player._logger.debug("Start muted autoplay");
      this.play();
    };

    const onFallbackToMutedAutoPlay = () => {
      Player._logger.debug("Fallback to muted autoplay");
      this._fallbackToMutedAutoPlay = true;
      this.muted = true;
      this.dispatchEvent(new FakeEvent(CustomEventType.FALLBACK_TO_MUTED_AUTOPLAY));
      this.play();
    };

    const onAutoPlayFailed = () => {
      Player._logger.warn("Autoplay failed, pause player");
      this._posterManager.show();
      if (this._canPreload()) {
        this.load();
      }
      this.ready().then(() => this.pause());
      this.dispatchEvent(new FakeEvent(CustomEventType.AUTOPLAY_FAILED));
    };
  }

  /**
   * Play after async ads
   * @private
   * @returns {void}
   */
  _playAfterAsyncMiddleware(): void {
    if (this._engine) {
      this._play();
    } else {
      this._eventManager.listenOnce(this, CustomEventType.SOURCE_SELECTED, () => this._play());
    }
  }

  /**
   * Start/resume the engine playback.
   * @private
   * @returns {void}
   */
  _play(): void {
    if (this._engine.src) {
      if (this.isLive() && !this.isDvr()) {
        this.seekToLiveEdge();
      }
      this._engine.play();
    } else {
      this.load();
      this.ready().then(() => {
        this._engine.play();
      }).catch((error) => {
        this.dispatchEvent(new FakeEvent(Html5EventType.ERROR, error));
      });
    }
  }

  /**
   * Starts the engine pause.
   * @private
   * @returns {void}
   */
  _pause(): void {
    this._engine.pause();
  }

  /**
   * @function _onPlay
   * @return {void}
   * @private
   */
  _onPlay(): void {
    if (this._firstPlay) {
      this._firstPlay = false;
      this.dispatchEvent(new FakeEvent(CustomEventType.FIRST_PLAY));
      this._posterManager.hide();
      this._hideBlackCover();
      if (typeof this._playbackAttributesState.rate === 'number') {
        this.playbackRate = this._playbackAttributesState.rate;
      }
    }
  }

  /**
   * @function _onPlaying
   * @return {void}
   * @private
   */
  _onPlaying(): void {
    if (!this._playbackStarted) {
      this._playbackStarted = true;
      this.dispatchEvent(new FakeEvent(CustomEventType.PLAYBACK_STARTED));
    }
  }

  /**
   * Hides the black cover div.
   * @private
   * @returns {void}
   */
  _hideBlackCover(): void {
    if (this._blackCoverEl) {
      this._blackCoverEl.style.visibility = 'hidden';
    }
  }

  /**
   * Shows the black cover div.
   * @private
   * @returns {void}
   */
  _showBlackCover(): void {
    if (this._blackCoverEl) {
      this._blackCoverEl.style.visibility = 'visible';
    }
  }

  /**
   * @function _onEnded
   * @return {void}
   * @private
   */
  _onEnded(): void {
    if (!this.paused) {
      this._pause();
    }
  }

  /**
   * Resets the state flags of the player.
   * @returns {void}
   * @private
   */
  _resetStateFlags(): void {
    this._loading = false;
    this._firstPlay = true;
    this._loadingMedia = false;
    this._playbackStarted = false;
  }

  /**
   * @returns {Object} - The default configuration of the player.
   * @private
   * @static
   */
  static get _defaultConfig(): Object {
    return Utils.Object.copyDeep(DefaultPlayerConfig);
  }

  // </editor-fold>

  // <editor-fold desc="Tracks">

  /**
   * handle tracks change
   * @param {FakeEvent} event - the tracks change event payload
   * @private
   * @returns {void}
   */
  _onTracksChanged(event: FakeEvent): void {
    this._updateTracks(event.payload.tracks);
    this.dispatchEvent(event);
  }

  /**
   * update the player tracks
   * @param {Array<Track>} tracks - the player tracks
   * @private
   * @returns {void}
   */
  _updateTracks(tracks: Array<Track>): void {
    Player._logger.debug('Tracks changed', tracks);
    this._tracks = tracks;
    this._maybeAddExternalTracks();
    this._addTextTrackOffOption();
  }

  /**
   * checking if there is external caption to add. if so -  adding it.
   * @returns {void}
   * @private
   */
  _maybeAddExternalTracks(): void {
    if (this._config.sources.captions) {
      this._externalCaptionsHandler.addTracks();
    }
  }

  /**
   * adds a new text track element to the video element or set an existing one
   * (when adding a text track with existing language to the video element it will remove all its cues)
   * @param {PKTextTrack} textTrack - the playkit text track object to be added
   * @returns {void}
   * @public
   */
  addOrSetNativeTextTrack(textTrack: textTrack): void {
    const _engineTextTrack = this._engine.addOrSetTextTrack(textTrack);
    // safari always push the text track at the beginning, so we have to update the index of the indexes in the player
    // text track module.
    if (_engineTextTrack && this._engine.indexOfSameLanguageTrack === -1) {
      this._getTracksByType(TrackType.TEXT).map(track => {
        track.index = track.index + 1;
      });
      textTrack.index = parseInt(Object.keys(this._el.textTracks).find(key => this._el.textTracks[key] === _engineTextTrack));
    }
  }

  /**
   * adding cues to an existing text element in a video tag
   * @param {TextTrack} textTrack - adding cues to an exiting text track element
   * @param {Array<any>} cues - the cues to be added
   * @return {void}
   */
  addCuesToNativeTextTrack(textTrack: TextTrack, cues: Array<any>): void {
    this._engine.addCuesToTextTrack(textTrack, cues);
  }

  /**
   * Returns the tracks according to the filter. if no filter given returns the all tracks.
   * @function _getTracksByType
   * @param {string} [type] - a tracks filter, should be 'video', 'audio' or 'text'.
   * @returns {Array<Track>} - The parsed tracks.
   * @private
   */
  _getTracksByType(type?: string): Array<Track> {
    return !type ? this._tracks : this._tracks.filter((track: Track) => {
      if (type === TrackType.VIDEO) {
        return track instanceof VideoTrack;
      } else if (type === TrackType.AUDIO) {
        return track instanceof AudioTrack;
      } else if (type === TrackType.TEXT) {
        return track instanceof TextTrack;
      } else {
        return true;
      }
    });
  }

  /**
   * Mark the selected track as active
   * @function _markActiveTrack
   * @param {Track} track - the track to mark
   * @returns {void}
   * @private
   */
  _markActiveTrack(track: Track): void {
    let type;
    if (track instanceof VideoTrack) {
      type = TrackType.VIDEO;
    } else if (track instanceof AudioTrack) {
      type = TrackType.AUDIO;
    } else if (track instanceof TextTrack) {
      type = TrackType.TEXT;
    }
    if (type) {
      const tracks = this._getTracksByType(type);
      for (let aTrack of tracks) {
        aTrack.active = track.index === aTrack.index;
      }
    }
  }

  /**
   * handle text cue change
   * @param {FakeEvent} event - the cue change event payload
   * @private
   * @returns {void}
   */
  _onCueChange(event: FakeEvent): void {
    Player._logger.debug('Text cue changed', event.payload.cues);
    this._activeTextCues = event.payload.cues;
    this._updateCueDisplaySettings();
    this._updateTextDisplay(this._activeTextCues)
  }

  /**
   * update the text cue display settings
   * @private
   * @returns {void}
   */
  _updateCueDisplaySettings(): void {
    const activeCues = this._activeTextCues;
    const settings = this._textDisplaySettings;
    for (let i = 0; i < activeCues.length; i++) {
      let cue = activeCues[i];
      for (let name in settings) {
        cue[name] = settings[name];
      }
    }
  }

  /**
   * update the text display
   * @param {Array<Cue>} cues - list of cues
   * @private
   * @returns {void}
   */
  _updateTextDisplay(cues: Array<Cue>): void {
    processCues(window, cues, this._textDisplayEl);
  }

  /**
   * Add off text track if there are actual text tracks associated with media
   * setting this track is the same as calling Player's hideTextTrack
   * @private
   * @returns {void}
   */
  _addTextTrackOffOption(): void {
    const textTracks = this._getTracksByType(TrackType.TEXT);
    if (textTracks && textTracks.length) {
      this._tracks.push(new TextTrack({
        active: false,
        index: textTracks.length,
        kind: "subtitles",
        label: "Off",
        language: OFF
      }));
    }
  }

  /**
   *
   * add a text track to the track array
   * @param {TextTrack} track - the track to be added to the track array
   * @returns {void}
   * @public
   */
  addTextTrack(track: TextTrack): void {
    // allow addition of textTracks only.
    if (track instanceof TextTrack) {
      this._tracks.push(track);
    }
  }

  /**
   * Sets the default tracks defined in the player config.
   * @returns {void}
   * @private
   */
  _setDefaultTracks(): void {
    const activeTracks = this.getActiveTracks();
    const playbackConfig = this.config.playback;
    const offTextTrack: ?Track = this._getTracksByType(TrackType.TEXT).find(track => TextTrack.langComparer(OFF, track.language));
    this.hideTextTrack();
    let currentOrConfiguredTextLang = this._playbackAttributesState.textLanguage || this._getLanguage(playbackConfig.textLanguage, activeTracks.text, TrackType.TEXT);
    let currentOrConfiguredAudioLang = this._playbackAttributesState.audioLanguage || playbackConfig.audioLanguage;
    this._setDefaultTrack(TrackType.TEXT, currentOrConfiguredTextLang, offTextTrack);
    this._setDefaultTrack(TrackType.AUDIO, currentOrConfiguredAudioLang, activeTracks.audio);
  }

  /**
   * Gets the track language that should be set by default.
   * @param {string} configuredLanguage - The configured language (can be also "auto").
   * @param {Track} defaultTrack - The default track.
   * @param {string} type - The track type.
   * @private
   * @returns {string} - The track language to set by default.
   */
  _getLanguage(configuredLanguage: string, defaultTrack: ?Track, type: string): string {
    let language = configuredLanguage;
    if (language === AUTO) {
      const tracks = this._getTracksByType(type);
      const localeTrack: ?Track = tracks.find(track => Track.langComparer(Locale.language, track.language));
      if (localeTrack) {
        language = localeTrack.language;
      } else if (defaultTrack && defaultTrack.language !== OFF) {
        language = defaultTrack.language;
      } else if (tracks && tracks.length > 0) {
        language = tracks[0].language;
      }
    }
    return language;
  }

  /**
   * Sets a specific default track.
   * @param {string} type - The track type.
   * @param {string} language - The track language.
   * @param {?Track} defaultTrack - The default track to set in case there is no language configured.
   * @returns {void}
   * @private
   */
  _setDefaultTrack(type: string, language: string, defaultTrack: ?Track): void {
    const track: ?Track = this._getTracksByType(type).find(track => Track.langComparer(language, track.language));
    if (track) {
      this.selectTrack(track);
    } else if (defaultTrack && !defaultTrack.active) {
      this.selectTrack(defaultTrack);
    }
  }

  // </editor-fold>

  // </editor-fold>

  // <editor-fold desc="Enums">

  /**
   * Gets the player event types.
   * @returns {EventTypes} - The event types of the player.
   * @public
   */
  get Event(): EventTypes {
    return EventType;
  }

  /**
   * Gets the player TextStyle.
   * @returns {TextStyle} - The TextStyle class
   * @public
   */
  get TextStyle(): typeof TextStyle {
    return TextStyle;
  }

  /**
   * Gets the player state types.
   * @returns {StateTypes} - The state types of the player.
   * @public
   */
  get State(): StateTypes {
    return StateType;
  }

  /**
   * Gets the player tracks types.
   * @returns {TrackTypes} - The tracks types of the player.
   * @public
   */
  get Track(): TrackTypes {
    return TrackType;
  }

  /**
   * Gets the player log level types.
   * @returns {LogLevelTypes} - The log level types of the player.
   * @public
   */
  get LogLevelType(): LogLevelTypes {
    return LogLevelType;
  }

  /**
   * Gets the player log level objects.
   * @returns {LogLevels} - The log levels objects of the player.
   * @public
   */
  get LogLevel(): LogLevels {
    return LogLevel;
  }

  /**
   * Gets the player abr modes.
   * @returns {AbrModes} - The abr modes of the player.
   * @public
   */
  get AbrMode(): AbrModes {
    return AbrMode;
  }

  /**
   * Gets the player media types.
   * @returns {MediaTypes} - The media types of the player.
   * @public
   */
  get MediaType(): MediaTypes {
    return MediaType;
  }

  /**
   * Gets the player stream types.
   * @returns {StreamTypes} - The stream types of the player.
   * @public
   */
  get StreamType(): StreamTypes {
    return StreamType;
  }

  /**
   * Gets the player engine types.
   * @returns {EngineTypes} - The engine types of the player.
   * @public
   */
  get EngineType(): EngineTypes {
    return EngineType;
  }

  // </editor-fold>
}<|MERGE_RESOLUTION|>--- conflicted
+++ resolved
@@ -1425,15 +1425,7 @@
         this._markActiveTrack(event.payload.selectedAudioTrack);
         this._maybeDispatchTracksChanged(event);
       });
-<<<<<<< HEAD
       this._eventManager.listen(this._engine, CustomEventType.TEXT_TRACK_CHANGED, (event: FakeEvent) => this._onTextTrackChanged(event));
-=======
-      this._eventManager.listen(this._engine, CustomEventType.TEXT_TRACK_CHANGED, (event: FakeEvent) => {
-        this.ready().then(() => this._playbackAttributesState.textLanguage = event.payload.selectedTextTrack.language);
-        this._markActiveTrack(event.payload.selectedTextTrack);
-        this._maybeDispatchTracksChanged(event);
-      });
->>>>>>> 2b217444
       this._eventManager.listen(this._engine, CustomEventType.TRACKS_CHANGED, (event: FakeEvent) => this._onTracksChanged(event));
       this._eventManager.listen(this._engine, CustomEventType.TEXT_CUE_CHANGED, (event: FakeEvent) => this._onCueChange(event));
       this._eventManager.listen(this._engine, CustomEventType.ABR_MODE_CHANGED, (event: FakeEvent) => this.dispatchEvent(event));
@@ -1459,15 +1451,13 @@
       this._eventManager.listen(this, CustomEventType.EXIT_FULLSCREEN, () => {
         this._resetTextCuesAndReposition();
       });
-<<<<<<< HEAD
+      this._eventManager.listen(this._engine, CustomEventType.MEDIA_RECOVERED, () => {
+        this._handleRecovered();
+      });
       if (this._externalCaptionsHandler) {
         this._eventManager.listen(this._externalCaptionsHandler, CustomEventType.TEXT_CUE_CHANGED, (event: FakeEvent) => this._onCueChange(event));
         this._eventManager.listen(this._externalCaptionsHandler, CustomEventType.TEXT_TRACK_CHANGED, (event: FakeEvent) => this._onTextTrackChanged(event));
       }
-=======
-      this._eventManager.listen(this._engine, CustomEventType.MEDIA_RECOVERED, () => {
-        this._handleRecovered();
-      });
     }
   }
 
@@ -1491,20 +1481,19 @@
   _handleRecovered(): void {
     if (this._stateManager.currentState.type === StateType.PLAYING) {
       this.play();
->>>>>>> 2b217444
     }
   }
 
   /**
    * on text track changed handler
    * @param {FakeEvent} event - payload with text track
-   * @returns {boolean} - dispatch event response (if it was prevented or not)
-   * @private
-   */
-  _onTextTrackChanged(event: FakeEvent): boolean {
+   * @returns {void}
+   * @private
+   */
+  _onTextTrackChanged(event: FakeEvent): void {
     this.ready().then(() => this._playbackAttributesState.textLanguage = event.payload.selectedTextTrack.language);
     this._markActiveTrack(event.payload.selectedTextTrack);
-    return this.dispatchEvent(event);
+    this._maybeDispatchTracksChanged(event);
   }
 
   /**
