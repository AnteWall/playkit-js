--- conflicted
+++ resolved
@@ -1,5 +1,6 @@
 //@flow
-import {Locale, LoggerFactory, PosterManager, Env, Obj, Num, Dom, Generator} from './utils/index'
+import {Locale, getLogger, PosterManager, Env, Obj, Num, Dom, Generator} from './utils/index'
+import {LogLevel, getLogLevel, setLogLevel} from './utils/logger'
 import TracksChangedEvent from './event/custom-events/tracks-changed-event'
 import MuteChangeEvent from './event/custom-events/mute-change-event'
 import TextTrackChangedEvent from './event/custom-events/text-track-changed-event'
@@ -7,16 +8,8 @@
 import EventManager from './event/event-manager'
 import FakeEvent from './event/fake-event'
 import FakeEventTarget from './event/fake-event-target'
-<<<<<<< HEAD
 import {CustomEventType, Html5EventType} from './event/event-types'
 import State from './state/state'
-=======
-import {PLAYER_EVENTS as PlayerEvents, HTML5_EVENTS as Html5Events, CUSTOM_EVENTS as CustomEvents} from './event/events'
-import PlayerStates from './state/state-types'
-import * as Utils from './utils/util'
-import Locale from './utils/locale'
-import getLogger, {LogLevel, getLogLevel, setLogLevel} from './utils/logger'
->>>>>>> f61dce4c
 import Html5 from './engines/html5/html5'
 import PluginManager from './plugin/plugin-manager'
 import BasePlugin from './plugin/base-plugin'
@@ -342,16 +335,11 @@
    * @param {PlayerConfig} config - The configuration for the player instance.
    * @returns {void}
    */
-<<<<<<< HEAD
   configure(config: PlayerConfig): void {
-    Obj.mergeDeep(this._config, config);
-=======
-  configure(config: Object): void {
     if (config.logLevel && LogLevel[config.logLevel]) {
       setLogLevel(LogLevel[config.logLevel]);
     }
-    Utils.Object.mergeDeep(this._config, config);
->>>>>>> f61dce4c
+    Obj.mergeDeep(this._config, config);
     this._configureOrLoadPlugins(config.plugins);
     if (!Obj.isEmptyObject(config.sources)) {
       const receivedSourcesWhenHasEngine: boolean = !!this._engine;
