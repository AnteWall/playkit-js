// @flow
import {Dom, Generator} from './index'

class PosterManager {
  /**
   * Poster image URL
   * @type {string}
   * @private
   */
  _posterUrl: string;
  /**
   * The poster HTML Div element.
   * @type {HTMLDivElement}
   * @private
   */
  _el: HTMLDivElement;

  constructor() {
    this._createEl();
  }

  /**
   * Set the poster source URL
   * @param {string} posterUrl - the poster image URL
   * @public
   * @returns {void}
   */
  setSrc(posterUrl: ?string): void {
    if (posterUrl) {
      this._posterUrl = posterUrl;
<<<<<<< HEAD
      Dom.setStyle(this._el, "background-image", `url("${this._posterUrl}")`);
=======
      Utils.Dom.setStyle(this._el, "background-image", `url("${this._posterUrl}")`);
      this.hide();
>>>>>>> d9402251
    }
  }

  /**
   * Get the poster source URL
   * @public
   * @returns {string} - the poster image URL
   */
  get src(): string {
    return this._posterUrl;
  }

  /**
   * Get the poster HTML Div element
   * @public
   * @returns {HTMLDivElement} - Poster HTML Dom element
   */
  getElement(): HTMLDivElement {
    return this._el;
  }

  /**
   * Create the HTML Div element of the poster
   * @private
   * @returns {void}
   */
  _createEl(): void {
    if (!this._el) {
      const el = this._el = Dom.createElement("div");
      Dom.setAttribute(el, "id", Generator.uniqueId(5));
      Dom.setAttribute(el, "tabindex", '-1');
    }
  }

  /**
   * Removes the poster element from the dom
   * @private
   * @returns {void}
   */
  _removeEl(): void {
    if (this._el) {
      Dom.removeChild(this._el.parentNode, this._el);
    }
  }

  /**
   * Show the poster image
   * @public
   * @private
   * @returns {void}
   */
  show(): void {
    Dom.setStyle(this._el, "display", "");
  }

  /**
   * Hide the poster image
   * @public
   * @returns {void}
   */
  hide(): void {
    Dom.setStyle(this._el, "display", "none");
  }

  /**
   * Resets the poster url and the background image
   * @public
   * @returns {void}
   */
  reset(): void {
    this._posterUrl = '';
    Dom.setStyle(this._el, "background-image", '');
  }

  /**
   * Destroys the poster element
   * @public
   * @returns {void}
   */
  destroy(): void {
    this.reset();
    this._removeEl();
  }
}

export default PosterManager;<|MERGE_RESOLUTION|>--- conflicted
+++ resolved
@@ -28,12 +28,8 @@
   setSrc(posterUrl: ?string): void {
     if (posterUrl) {
       this._posterUrl = posterUrl;
-<<<<<<< HEAD
       Dom.setStyle(this._el, "background-image", `url("${this._posterUrl}")`);
-=======
-      Utils.Dom.setStyle(this._el, "background-image", `url("${this._posterUrl}")`);
       this.hide();
->>>>>>> d9402251
     }
   }
 
