//@flow
import Player from '../player'
import EventManager from '../event/event-manager'
import State from './state'
import PlayerStateType from './state-types'
import {Html5EventType} from '../event/event-types'
import FakeEvent from '../event/fake-event'
<<<<<<< HEAD
import {LoggerFactory} from '../utils/index'
import PlayerStateChangedEvent from '../event/custom-events/player-state-changed-event'
=======
import getLogger from '../utils/logger'
>>>>>>> f61dce4c

/**
 * This class responsible to manage all the state machine of the player.
 * @classdesc
 */
export default class StateManager {
  /**
   * The logger of the class.
   * @member
   * @type {any}
   * @private
   */
  _logger: any;
  /**
   * Reference to the actual player.
   * @member
   * @type {Player}
   * @private
   */
  _player: Player;
  /**
   * The event manager of the class.
   * @member
   * @type {EventManager}
   * @private
   */
  _eventManager: EventManager;
  /**
   * Holds the current state of the player.
   * @member
   * @type {State}
   * @private
   */
  _curState: State;
  /**
   * Holds the previous state of the player.
   * @member
   * @type {MaybeState}
   * @private
   */
  _prevState: MaybeState;
  /**
   * Holds the state history of the player.
   * @member
   * @type {Array<State>}
   * @private
   */
  _history: Array<State>;
  /**
   * The possible transitions from one state to another.
   * @type {Transition}
   * @private
   */
  _transitions: Transition = {
    [PlayerStateType.IDLE]: {
      [Html5EventType.LOAD_START]: () => {
        this._updateState(PlayerStateType.LOADING);
        this._dispatchEvent();
      },
      [Html5EventType.PLAY]: () => {
        this._updateState(PlayerStateType.BUFFERING);
        this._dispatchEvent();
      }
    },
    [PlayerStateType.LOADING]: {
      [Html5EventType.LOADED_METADATA]: () => {
        this._updateState(PlayerStateType.PAUSED);
        this._dispatchEvent();
      },
      [Html5EventType.ERROR]: () => {
        this._updateState(PlayerStateType.IDLE);
        this._dispatchEvent();
      }
    },
    [PlayerStateType.PAUSED]: {
      [Html5EventType.PLAY]: () => {
        this._updateState(PlayerStateType.PLAYING);
        this._dispatchEvent();
      },
      [Html5EventType.PLAYING]: () => {
        this._updateState(PlayerStateType.PLAYING);
        this._dispatchEvent();
      },
      [Html5EventType.ENDED]: () => {
        this._updateState(PlayerStateType.IDLE);
        this._dispatchEvent();
      }
    },
    [PlayerStateType.PLAYING]: {
      [Html5EventType.PAUSE]: () => {
        this._updateState(PlayerStateType.PAUSED);
        this._dispatchEvent();
      },
      [Html5EventType.WAITING]: () => {
        this._updateState(PlayerStateType.BUFFERING);
        this._dispatchEvent();
      },
      [Html5EventType.ENDED]: () => {
        this._updateState(PlayerStateType.IDLE);
        this._dispatchEvent();
      },
      [Html5EventType.ERROR]: () => {
        this._updateState(PlayerStateType.IDLE);
        this._dispatchEvent();
      }
    },
    [PlayerStateType.BUFFERING]: {
      [Html5EventType.PLAYING]: () => {
        this._updateState(PlayerStateType.PLAYING);
        this._dispatchEvent();
      },
      [Html5EventType.PAUSE]: () => {
        this._updateState(PlayerStateType.PAUSED);
        this._dispatchEvent();
      },
      [Html5EventType.SEEKED]: () => {
        if (this._prevState && this._prevState.type === PlayerStateType.PLAYING) {
          this._updateState(PlayerStateType.PLAYING);
          this._dispatchEvent();
        }
      }
    }
  };

  /**
   * @constructor
   * @param {Player} player - Reference to the player.
   */
  constructor(player: Player) {
    this._player = player;
    this._logger = getLogger("StateManager");
    this._eventManager = new EventManager();
    this._history = [];
    this._prevState = null;
    this._curState = new State(PlayerStateType.IDLE);
    this._attachListeners();
  }

  /**
   * Register to all necessary events which impacts on the player state.
   * @private
   * @returns {void}
   */
  _attachListeners(): void {
    this._eventManager.listen(this._player, Html5EventType.ERROR, this._doTransition.bind(this));
    this._eventManager.listen(this._player, Html5EventType.ENDED, this._doTransition.bind(this));
    this._eventManager.listen(this._player, Html5EventType.PLAY, this._doTransition.bind(this));
    this._eventManager.listen(this._player, Html5EventType.LOAD_START, this._doTransition.bind(this));
    this._eventManager.listen(this._player, Html5EventType.PLAYING, this._doTransition.bind(this));
    this._eventManager.listen(this._player, Html5EventType.LOADED_METADATA, this._doTransition.bind(this));
    this._eventManager.listen(this._player, Html5EventType.PAUSE, this._doTransition.bind(this));
    this._eventManager.listen(this._player, Html5EventType.WAITING, this._doTransition.bind(this));
    this._eventManager.listen(this._player, Html5EventType.SEEKED, this._doTransition.bind(this));
  }

  /**
   * Performs a state transition depends on the event which occurs in the player system.
   * @param {FakeEvent} event - The event occurs in the player system.
   * @private
   * @returns {void}
   */
  _doTransition(event: FakeEvent): void {
    this._logger.debug('Do transition request', event.type);
    let transition = this._transitions[this._curState.type];
    if (typeof transition[event.type] === 'function') {
      transition[event.type]();
    }
  }

  /**
   * Updates the player's state.
   * @param {string} type - The type of the new state.
   * @private
   * @returns {void}
   */
  _updateState(type: string): void {
    if (this._curState.type !== type) {
      this._curState.duration = Date.now() / 1000;
      this._history.push(this._curState);
      this._prevState = this._curState;
      this._curState = new State(type);
      this._logger.debug(`Switch player state: from ${this._prevState.type} to ${this._curState.type}`)
    }
  }

  /**
   * Fires the playerStateChanged event after state has been changed.
   * @private
   * @returns {void}
   */
  _dispatchEvent(): void {
    this._player.dispatchEvent(new PlayerStateChangedEvent(this.previousState, this.currentState));
  }

  /**
   * Destroys the state manager.
   * @public
   * @returns {void}
   */
  destroy(): void {
    this._history = [];
    this._eventManager.destroy();
  }

  /**
   * Resets the state manager.
   * @public
   * @returns {void}
   */
  reset(): void {
    this._history = [];
  }

  /**
   * Getter to the current state of the player.
   * @public
   * @returns {State} - The current state object
   */
  get currentState(): State {
    return this._curState;
  }

  /**
   * Getter to the previous state of the player.
   * @public
   * @returns {MaybeState} - The previous state object, or null if such doesn't exists
   */
  get previousState(): MaybeState {
    return this._prevState;
  }

  /**
   * Getter to the state history of the player.
   * @public
   * @returns {Array.<State>} - The full states history objects
   */
  get history(): Array<State> {
    return this._history;
  }
}<|MERGE_RESOLUTION|>--- conflicted
+++ resolved
@@ -5,12 +5,8 @@
 import PlayerStateType from './state-types'
 import {Html5EventType} from '../event/event-types'
 import FakeEvent from '../event/fake-event'
-<<<<<<< HEAD
-import {LoggerFactory} from '../utils/index'
+import {getLogger} from '../utils/index'
 import PlayerStateChangedEvent from '../event/custom-events/player-state-changed-event'
-=======
-import getLogger from '../utils/logger'
->>>>>>> f61dce4c
 
 /**
  * This class responsible to manage all the state machine of the player.
