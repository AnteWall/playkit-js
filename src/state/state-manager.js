//@flow
import Player from '../player'
import EventManager from '../event/event-manager'
import State from './state'
import PlayerStateType from './state-types'
import {Html5EventType} from '../event/event-types'
import FakeEvent from '../event/fake-event'
import {LoggerFactory} from '../utils/index'
import PlayerStateChangedEvent from '../event/custom-events/player-state-changed-event'

/**
 * This class responsible to manage all the state machine of the player.
 * @classdesc
 */
export default class StateManager {
  /**
   * The logger of the class.
   * @member
   * @type {any}
   * @private
   */
  _logger: any;
  /**
   * Reference to the actual player.
   * @member
   * @type {Player}
   * @private
   */
  _player: Player;
  /**
   * The event manager of the class.
   * @member
   * @type {EventManager}
   * @private
   */
  _eventManager: EventManager;
  /**
   * Holds the current state of the player.
   * @member
   * @type {State}
   * @private
   */
  _curState: State;
  /**
   * Holds the previous state of the player.
   * @member
   * @type {MaybeState}
   * @private
   */
  _prevState: MaybeState;
  /**
   * Holds the state history of the player.
   * @member
   * @type {Array<State>}
   * @private
   */
  _history: Array<State>;
  /**
   * The possible transitions from one state to another.
   * @type {Transition}
   * @private
   */
  _transitions: Transition = {
    [PlayerStateType.IDLE]: {
      [Html5EventType.LOAD_START]: () => {
        this._updateState(PlayerStateType.LOADING);
        this._dispatchEvent();
      },
      [Html5EventType.PLAY]: () => {
        this._updateState(PlayerStateType.BUFFERING);
        this._dispatchEvent();
      }
    },
<<<<<<< HEAD
    [PlayerStateType.LOADING]: {
      [Html5EventType.LOADED_METADATA]: () => {
        if (this._player.config.playback.autoplay) {
          this._updateState(PlayerStateType.PLAYING);
        } else {
          this._updateState(PlayerStateType.PAUSED);
        }
=======
    [PlayerStates.LOADING]: {
      [Html5Events.LOADED_METADATA]: () => {
        this._updateState(PlayerStates.PAUSED);
>>>>>>> d9402251
        this._dispatchEvent();
      },
      [Html5EventType.ERROR]: () => {
        this._updateState(PlayerStateType.IDLE);
        this._dispatchEvent();
      }
    },
    [PlayerStateType.PAUSED]: {
      [Html5EventType.PLAY]: () => {
        this._updateState(PlayerStateType.PLAYING);
        this._dispatchEvent();
      },
      [Html5EventType.PLAYING]: () => {
        this._updateState(PlayerStateType.PLAYING);
        this._dispatchEvent();
      },
      [Html5EventType.ENDED]: () => {
        this._updateState(PlayerStateType.IDLE);
        this._dispatchEvent();
      }
    },
    [PlayerStateType.PLAYING]: {
      [Html5EventType.PAUSE]: () => {
        this._updateState(PlayerStateType.PAUSED);
        this._dispatchEvent();
      },
      [Html5EventType.WAITING]: () => {
        this._updateState(PlayerStateType.BUFFERING);
        this._dispatchEvent();
      },
      [Html5EventType.ENDED]: () => {
        this._updateState(PlayerStateType.IDLE);
        this._dispatchEvent();
      },
      [Html5EventType.ERROR]: () => {
        this._updateState(PlayerStateType.IDLE);
        this._dispatchEvent();
      }
    },
    [PlayerStateType.BUFFERING]: {
      [Html5EventType.PLAYING]: () => {
        this._updateState(PlayerStateType.PLAYING);
        this._dispatchEvent();
      },
      [Html5EventType.PAUSE]: () => {
        this._updateState(PlayerStateType.PAUSED);
        this._dispatchEvent();
      },
      [Html5EventType.SEEKED]: () => {
        if (this._prevState && this._prevState.type === PlayerStateType.PLAYING) {
          this._updateState(PlayerStateType.PLAYING);
          this._dispatchEvent();
        }
      }
    }
  };

  /**
   * @constructor
   * @param {Player} player - Reference to the player.
   */
  constructor(player: Player) {
    this._player = player;
    this._logger = LoggerFactory.getLogger("StateManager");
    this._eventManager = new EventManager();
    this._history = [];
    this._prevState = null;
    this._curState = new State(PlayerStateType.IDLE);
    this._attachListeners();
  }

  /**
   * Register to all necessary events which impacts on the player state.
   * @private
   * @returns {void}
   */
  _attachListeners(): void {
    this._eventManager.listen(this._player, Html5EventType.ERROR, this._doTransition.bind(this));
    this._eventManager.listen(this._player, Html5EventType.ENDED, this._doTransition.bind(this));
    this._eventManager.listen(this._player, Html5EventType.PLAY, this._doTransition.bind(this));
    this._eventManager.listen(this._player, Html5EventType.LOAD_START, this._doTransition.bind(this));
    this._eventManager.listen(this._player, Html5EventType.PLAYING, this._doTransition.bind(this));
    this._eventManager.listen(this._player, Html5EventType.LOADED_METADATA, this._doTransition.bind(this));
    this._eventManager.listen(this._player, Html5EventType.PAUSE, this._doTransition.bind(this));
    this._eventManager.listen(this._player, Html5EventType.WAITING, this._doTransition.bind(this));
    this._eventManager.listen(this._player, Html5EventType.SEEKED, this._doTransition.bind(this));
  }

  /**
   * Performs a state transition depends on the event which occurs in the player system.
   * @param {FakeEvent} event - The event occurs in the player system.
   * @private
   * @returns {void}
   */
  _doTransition(event: FakeEvent): void {
    this._logger.debug('Do transition request', event.type);
    let transition = this._transitions[this._curState.type];
    if (typeof transition[event.type] === 'function') {
      transition[event.type]();
    }
  }

  /**
   * Updates the player's state.
   * @param {string} type - The type of the new state.
   * @private
   * @returns {void}
   */
  _updateState(type: string): void {
    if (this._curState.type !== type) {
      this._curState.duration = Date.now() / 1000;
      this._history.push(this._curState);
      this._prevState = this._curState;
      this._curState = new State(type);
      this._logger.debug(`Switch player state: from ${this._prevState.type} to ${this._curState.type}`)
    }
  }

  /**
   * Fires the playerStateChanged event after state has been changed.
   * @private
   * @returns {void}
   */
  _dispatchEvent(): void {
    this._player.dispatchEvent(new PlayerStateChangedEvent(this.previousState, this.currentState));
  }

  /**
   * Destroys the state manager.
   * @public
   * @returns {void}
   */
  destroy(): void {
    this._history = [];
    this._eventManager.destroy();
  }

  /**
   * Resets the state manager.
   * @public
   * @returns {void}
   */
  reset(): void {
    this._history = [];
  }

  /**
   * Getter to the current state of the player.
   * @public
   * @returns {State} - The current state object
   */
  get currentState(): State {
    return this._curState;
  }

  /**
   * Getter to the previous state of the player.
   * @public
   * @returns {MaybeState} - The previous state object, or null if such doesn't exists
   */
  get previousState(): MaybeState {
    return this._prevState;
  }

  /**
   * Getter to the state history of the player.
   * @public
   * @returns {Array.<State>} - The full states history objects
   */
  get history(): Array<State> {
    return this._history;
  }
}<|MERGE_RESOLUTION|>--- conflicted
+++ resolved
@@ -71,19 +71,9 @@
         this._dispatchEvent();
       }
     },
-<<<<<<< HEAD
     [PlayerStateType.LOADING]: {
       [Html5EventType.LOADED_METADATA]: () => {
-        if (this._player.config.playback.autoplay) {
-          this._updateState(PlayerStateType.PLAYING);
-        } else {
-          this._updateState(PlayerStateType.PAUSED);
-        }
-=======
-    [PlayerStates.LOADING]: {
-      [Html5Events.LOADED_METADATA]: () => {
-        this._updateState(PlayerStates.PAUSED);
->>>>>>> d9402251
+        this._updateState(PlayerStateType.PAUSED);
         this._dispatchEvent();
       },
       [Html5EventType.ERROR]: () => {
