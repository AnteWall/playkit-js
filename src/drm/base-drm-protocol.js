// @flow
/* eslint-disable no-unused-vars */
<<<<<<< HEAD
import {LoggerFactory, PlayerError} from '../utils/index'
=======
import getLogger from '../utils/logger'
import PlayerError from '../utils/player-error'
>>>>>>> f61dce4c
import DrmSupport from './drm-support'
import {DrmScheme} from './drm-scheme'

export default class BaseDrmProtocol implements IDrmProtocol {
<<<<<<< HEAD
  static getLogger: any = LoggerFactory.getLogger;
  static DrmSupport: (typeof DrmSupport) = DrmSupport;
  static DrmScheme: { [scheme: string]: string } = DrmScheme;
=======
  static getLogger = getLogger;
  static DrmSupport = DrmSupport;
  static DrmScheme = DrmScheme;
>>>>>>> f61dce4c

  static canPlayDrm(drmData: Array<DrmData>): boolean {
    throw new PlayerError(PlayerError.TYPE.NOT_IMPLEMENTED_METHOD, 'static canPlayDrm').getError();
  }

  static setDrmPlayback(...args): void {
    throw new PlayerError(PlayerError.TYPE.NOT_IMPLEMENTED_METHOD, 'static setDrmPlayback').getError();
  }

  static destroy(): void {
  }
}<|MERGE_RESOLUTION|>--- conflicted
+++ resolved
@@ -1,24 +1,13 @@
 // @flow
 /* eslint-disable no-unused-vars */
-<<<<<<< HEAD
-import {LoggerFactory, PlayerError} from '../utils/index'
-=======
-import getLogger from '../utils/logger'
-import PlayerError from '../utils/player-error'
->>>>>>> f61dce4c
+import {getLogger, PlayerError} from '../utils/index'
 import DrmSupport from './drm-support'
 import {DrmScheme} from './drm-scheme'
 
 export default class BaseDrmProtocol implements IDrmProtocol {
-<<<<<<< HEAD
-  static getLogger: any = LoggerFactory.getLogger;
+  static getLogger: any = getLogger;
   static DrmSupport: (typeof DrmSupport) = DrmSupport;
   static DrmScheme: { [scheme: string]: string } = DrmScheme;
-=======
-  static getLogger = getLogger;
-  static DrmSupport = DrmSupport;
-  static DrmScheme = DrmScheme;
->>>>>>> f61dce4c
 
   static canPlayDrm(drmData: Array<DrmData>): boolean {
     throw new PlayerError(PlayerError.TYPE.NOT_IMPLEMENTED_METHOD, 'static canPlayDrm').getError();
