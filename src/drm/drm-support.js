--- conflicted
+++ resolved
@@ -1,22 +1,12 @@
 // @flow
-<<<<<<< HEAD
-import {LoggerFactory, Env} from '../utils/index'
-=======
-import Env from '../utils/env'
-import getLogger from '../utils/logger'
->>>>>>> f61dce4c
+import {getLogger, Env} from '../utils/index'
 import {DrmScheme} from './drm-scheme'
 
 const NOT_SUPPORTED: string = 'not_supported_drm_playback';
 
 export default class DrmSupport {
-<<<<<<< HEAD
-  static _logger: any = LoggerFactory.getLogger('DrmSupport');
+  static _logger: any = getLogger('DrmSupport');
   static _Browsers: BrowserHandlers = {
-=======
-  static _logger = getLogger('DrmSupport');
-  static _Browsers: Object = {
->>>>>>> f61dce4c
     Safari: () => {
       const device = Env.device.type;
       const os = Env.os.name;
