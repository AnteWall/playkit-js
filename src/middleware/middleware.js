--- conflicted
+++ resolved
@@ -1,11 +1,7 @@
 // @flow
 import MultiMap from '../utils/multi-map'
 import BaseMiddleware from './base-middleware'
-<<<<<<< HEAD
-import {LoggerFactory} from '../utils/index'
-=======
-import getLogger from '../utils/logger'
->>>>>>> f61dce4c
+import {getLogger} from '../utils/index'
 
 /**
  * Generic middleware implementation.
