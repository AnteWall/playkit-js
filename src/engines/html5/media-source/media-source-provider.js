//@flow
import NativeAdapter from './adapters/native-adapter'
<<<<<<< HEAD
import {LoggerFactory} from '../../../utils/index'
=======
import getLogger from '../../../utils/logger'
>>>>>>> f61dce4c

/**
 * Media source provider
 * @classdesc
 */
export default class MediaSourceProvider {
  /**
   * The logger of the media source provider.
   * @member {any} _logger
   * @static
   * @private
   */
  static _logger: any = getLogger('MediaSourceProvider');
  /**
   * The media source adapter registry.
   * @member {Array<IMediaSourceAdapter>} _mediaSourceAdapters
   * @static
   * @private
   */
  static _mediaSourceAdapters: Array<typeof IMediaSourceAdapter> = [NativeAdapter];
  /**
   * The selected adapter for playback.
   * @type {null|IMediaSourceAdapter}
   * @static
   * @private
   */
  static _selectedAdapter: ?(typeof IMediaSourceAdapter) = null;

  /**
   * Add a media source adapter to the registry.
   * @function register
   * @param {IMediaSourceAdapter} mediaSourceAdapter - The media source adapter to register.
   * @static
   * @returns {void}
   */
  static register(mediaSourceAdapter: typeof IMediaSourceAdapter): void {
    if (mediaSourceAdapter) {
      if (!MediaSourceProvider._mediaSourceAdapters.includes(mediaSourceAdapter)) {
        MediaSourceProvider._logger.debug(`Adapter <${mediaSourceAdapter.id}> has been registered successfully`);
        MediaSourceProvider._mediaSourceAdapters.push(mediaSourceAdapter);
      } else {
        MediaSourceProvider._logger.debug(`Adapter <${mediaSourceAdapter.id}> is already registered, do not register again`);
      }
    }
  }

  /**
   * Remove a media source adapter from the registry.
   * @function unRegister
   * @param {IMediaSourceAdapter} mediaSourceAdapter - The media source adapter to unRegister.
   * @static
   * @returns {void}
   */
  static unRegister(mediaSourceAdapter: typeof IMediaSourceAdapter): void {
    let index = MediaSourceProvider._mediaSourceAdapters.indexOf(mediaSourceAdapter);
    if (index > -1) {
      MediaSourceProvider._logger.debug(`Unregistered <${mediaSourceAdapter.id}> adapter`);
      MediaSourceProvider._mediaSourceAdapters.splice(index, 1);
    }
  }

  /**
   * Checks if the a media source adapter can play a given source.
   * @param {Source} source - The source object to check.
   *  @param {boolean} [preferNative=true] - prefer native flag.
   * @returns {boolean} - Whether a media source adapter can play the source.
   * @public
   * @static
   */
  static canPlaySource(source: Source, preferNative: boolean = true): boolean {
    MediaSourceProvider._orderMediaSourceAdapters(preferNative);
    let mediaSourceAdapters = MediaSourceProvider._mediaSourceAdapters;
    if (source && source.mimetype) {
      for (let i = 0; i < mediaSourceAdapters.length; i++) {
        if (mediaSourceAdapters[i].canPlayType(source.mimetype) && (!source.drmData || mediaSourceAdapters[i].canPlayDrm(source.drmData))) {
          MediaSourceProvider._selectedAdapter = mediaSourceAdapters[i];
          MediaSourceProvider._logger.debug(`Selected adapter is <${MediaSourceProvider._selectedAdapter.id}>`);
          return true;
        }
      }
    }
    return false;
  }

  /**
   * Orders the media source adapters array according to the preferNative value.
   * @param {boolean} preferNative - Whether to prefer native playback.
   * @private
   * @returns {void}
   */
  static _orderMediaSourceAdapters(preferNative: boolean): void {
    MediaSourceProvider._mediaSourceAdapters =
      MediaSourceProvider._mediaSourceAdapters.filter(mse => mse.id !== 'NativeAdapter');
    if (preferNative) {
      MediaSourceProvider._mediaSourceAdapters.unshift(NativeAdapter);
    } else {
      MediaSourceProvider._mediaSourceAdapters.push(NativeAdapter);
    }
  }

  /**
   * Get the appropriate media source adapter to the video source.
   * @function getMediaSourceAdapter
   * @param {HTMLVideoElement} videoElement - The video element which requires adapter for a given mimeType.
   * @param {Source} source - The selected source object.
   * @param {PlayerConfig} config - The player configuration.
   * @returns {IMediaSourceAdapter|null} - The selected media source adapter, or null if such doesn't exists.
   * @static
   */
  static getMediaSourceAdapter(videoElement: HTMLVideoElement, source: Source, config: PlayerConfig): ?IMediaSourceAdapter {
    if (videoElement && source && config) {
      if (!MediaSourceProvider._selectedAdapter) {
        MediaSourceProvider.canPlaySource(source, true);
      }
      return MediaSourceProvider._selectedAdapter ? MediaSourceProvider._selectedAdapter.createAdapter(videoElement, source, config) : null;
    }
    return null;
  }

  /**
   * Destroys the media source adapter provider necessary props.
   * @static
   * @returns {void}
   */
  static destroy(): void {
    MediaSourceProvider._selectedAdapter = null;
  }
}

const registerMediaSourceAdapter = MediaSourceProvider.register;
export {registerMediaSourceAdapter};
<|MERGE_RESOLUTION|>--- conflicted
+++ resolved
@@ -1,10 +1,6 @@
 //@flow
 import NativeAdapter from './adapters/native-adapter'
-<<<<<<< HEAD
-import {LoggerFactory} from '../../../utils/index'
-=======
-import getLogger from '../../../utils/logger'
->>>>>>> f61dce4c
+import {getLogger} from '../../../utils/index'
 
 /**
  * Media source provider
