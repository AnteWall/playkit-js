--- conflicted
+++ resolved
@@ -8,14 +8,10 @@
 import AudioTrack from '../../track/audio-track'
 import {TextTrack as PKTextTrack} from '../../track/text-track'
 import {Cue} from '../../track/vtt-cue'
-<<<<<<< HEAD
 import {Dom, Generator} from '../../utils/index'
 import TextCueChangedEvent from '../../event/custom-events/text-cue-changed-event'
-=======
-import * as Utils from '../../utils/util'
 import Html5AutoPlayCapability from './capabilities/html5-autoplay'
 import Html5IsSupportedCapability from './capabilities/html5-is-supported'
->>>>>>> d9402251
 
 /**
  * Html5 engine for playback.
@@ -326,7 +322,7 @@
   play(): void {
     let playPromise = this._el.play();
     if (playPromise) {
-      playPromise.catch(() => this.dispatchEvent(new FakeEvent(CustomEvents.AUTOPLAY_FAILED)));
+      playPromise.catch(() => this.dispatchEvent(new FakeEvent(CustomEventType.AUTOPLAY_FAILED)));
     }
   }
 
@@ -709,30 +705,6 @@
   }
 
   /**
-<<<<<<< HEAD
-   * Test video element to check if html5 engine is supported.
-   */
-  static TEST_VID: HTMLVideoElement;
-
-  /**
-   * Checks if the html5 engine is supported.
-   * @returns {boolean} - The isSupported result.
-   * @static
-   * @public
-   */
-  static isSupported() {
-    try {
-      Html5.TEST_VID = Dom.createElement('video');
-      Html5.TEST_VID.volume = 0.5;
-    } catch (e) {
-      return false;
-    }
-    return !!Html5.TEST_VID.canPlayType;
-  }
-
-  /**
-=======
->>>>>>> d9402251
    * Initializes the engine.
    * @param {Source} source - The selected source object.
    * @param {PlayerConfig} config - The player configuration.
