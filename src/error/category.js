--- conflicted
+++ resolved
@@ -1,10 +1,5 @@
 //@flow
-<<<<<<< HEAD
-type CategoryType = { [category: string]: number };
-=======
-
 type CategoryType = {[category: string]: number};
->>>>>>> a96644ef
 
 const Category: CategoryType = {
   /** Errors from the network stack. */
@@ -28,19 +23,14 @@
   /** Miscellaneous errors from the player. */
   PLAYER: 7,
 
-<<<<<<< HEAD
   /** Errors related to ads. */
-  'ADS': 8,
-=======
-  /** Errors related to Ads. */
   ADS: 8,
->>>>>>> a96644ef
 
   /** Errors in the database storage (offline). */
   STORAGE: 9,
 
   /** Errors related to cast. */
-  'CAST': 10,
+  CAST: 10,
 
   /** Errors from VR plugin. */
   VR: 11
