//@flow
type CodeType = { [code: string]: number };

const Code: CodeType = {
  /**
   * A network request was made using an unsupported URI scheme.
   */
  'UNSUPPORTED_SCHEME': 1000,

  /**
   * An HTTP network request returned an HTTP status that indicated a failure.
   */
  'BAD_HTTP_STATUS': 1001,

  /**
   * An HTTP network request failed with an error, but not from the server.
   */
  'HTTP_ERROR': 1002,

  /**
   * A network request timed out.
   */
  'TIMEOUT': 1003,

  /**
   * A network request was made with a malformed data URI.
   */
  'MALFORMED_DATA_URI': 1004,

  /**
   * A network request was made with a data URI using an unknown encoding.
   */
  'UNKNOWN_DATA_URI_ENCODING': 1005,

  /**
   * A request filter threw an error.
   */
  'REQUEST_FILTER_ERROR': 1006,

  /**
   * A response filter threw an error.
   */
  'RESPONSE_FILTER_ERROR': 1007,

  /** The text parser failed to parse a text stream due to an invalid header. */
  'INVALID_TEXT_HEADER': 2000,

  /** The text parser failed to parse a text stream due to an invalid cue. */
  'INVALID_TEXT_CUE': 2001,

  /**
   * Was unable to detect the encoding of the response text.  Suggest adding
   * byte-order-markings to the response data.
   */
  'UNABLE_TO_DETECT_ENCODING': 2003,

  /** The response data contains invalid Unicode character encoding. */
  'BAD_ENCODING': 2004,

  /**
   * The XML parser failed to parse an xml stream, or the XML lacks mandatory
   * elements for TTML.
   * in the data is the URI associated with the XML.
   */
  'INVALID_XML': 2005,

  /**
   * MP4 segment does not contain TTML.
   */
  'INVALID_MP4_TTML': 2007,

  /**
   * MP4 segment does not contain VTT.
   */
  'INVALID_MP4_VTT': 2008,

  /**
   *  VTT module issue, see the date for more details
   */
  'UNABLE_TO_CREATE_TEXT_CUE': 2009,
  /**
   * error parsing the dash adapter error (for instance, could not parse an error shaka raised)
   */
<<<<<<< HEAD
  'DASH_ADAPTER_ERROR_PARSE_ISSUE': 2010,
=======
  "DASH_ADAPTER_ERROR_PARSE_ISSUE": 2010,
  /**
   * the file that the external captions handler is trying to download could not be determined / unsupported.
   */
  "UNKNOWN_FILE_TYPE": 2011,
>>>>>>> 34005eab


  /**
   * Some component tried to read past the end of a buffer.  The segment index,
   * init segment, or PSSH may be malformed.
   */
  'BUFFER_READ_OUT_OF_BOUNDS': 3000,

  /**
   * Some component tried to parse an integer that was too large to fit in a
   * JavaScript number without rounding error.  JavaScript can only natively
   * represent integers up to 53 bits.
   */
  'JS_INTEGER_OVERFLOW': 3001,

  /**
   * The EBML parser used to parse the WebM container encountered an integer,
   * ID, or other field larger than the maximum supported by the parser.
   */
  'EBML_OVERFLOW': 3002,

  /**
   * The EBML parser used to parse the WebM container encountered a floating-
   * point field of a size not supported by the parser.
   */
  'EBML_BAD_FLOATING_POINT_SIZE': 3003,

  /**
   * The MP4 SIDX parser found the wrong box type.
   * Either the segment index range is incorrect or the data is corrupt.
   */
  'MP4_SIDX_WRONG_BOX_TYPE': 3004,

  /**
   * The MP4 SIDX parser encountered an invalid timescale.
   * The segment index data may be corrupt.
   */
  'MP4_SIDX_INVALID_TIMESCALE': 3005,

  /** The MP4 SIDX parser encountered a type of SIDX that is not supported. */
  'MP4_SIDX_TYPE_NOT_SUPPORTED': 3006,

  /**
   * The WebM Cues parser was unable to locate the Cues element.
   * The segment index data may be corrupt.
   */
  'WEBM_CUES_ELEMENT_MISSING': 3007,

  /**
   * The WebM header parser was unable to locate the Ebml element.
   * The init segment data may be corrupt.
   */
  'WEBM_EBML_HEADER_ELEMENT_MISSING': 3008,

  /**
   * The WebM header parser was unable to locate the Segment element.
   * The init segment data may be corrupt.
   */
  'WEBM_SEGMENT_ELEMENT_MISSING': 3009,

  /**
   * The WebM header parser was unable to locate the Info element.
   * The init segment data may be corrupt.
   */
  'WEBM_INFO_ELEMENT_MISSING': 3010,

  /**
   * The WebM header parser was unable to locate the Duration element.
   * The init segment data may be corrupt or may have been incorrectly encoded.
   * Shaka requires a duration in WebM DASH content.
   */
  'WEBM_DURATION_ELEMENT_MISSING': 3011,

  /**
   * The WebM Cues parser was unable to locate the Cue Track Positions element.
   * The segment index data may be corrupt.
   */
  'WEBM_CUE_TRACK_POSITIONS_ELEMENT_MISSING': 3012,

  /**
   * The WebM Cues parser was unable to locate the Cue Time element.
   * The segment index data may be corrupt.
   */
  'WEBM_CUE_TIME_ELEMENT_MISSING': 3013,

  /**
   * A MediaSource operation failed.
   * a MediaError code from the video element.
   */
  'MEDIA_SOURCE_OPERATION_FAILED': 3014,

  /**
   * A MediaSource operation threw an exception.
   */
  'MEDIA_SOURCE_OPERATION_THREW': 3015,

  /**
   * The video element reported an error.
   * - error.data[0] is a MediaError code.js from the video element.
   * - On Edge & IE, error.data[1] is a Microsoft extended error code.js in hex.
   * - On Chrome, error.data[2] is a string with details on the error.
   */
  'VIDEO_ERROR': 3016,

  /**
   * A MediaSource operation threw QuotaExceededError and recovery failed. The
   * content cannot be played correctly because the segments are too large for
   * the browser/platform. This may occur when attempting to play very high
   * quality, very high bitrate content on low-end devices.
   */
  'QUOTA_EXCEEDED_ERROR': 3017,

  /**
   * a media error from hlsjs adapter
   */
  'HLS_FATAL_MEDIA_ERROR': 3018,

  /**
   * HLSJS fragment parsing issue
   */
  'HLS_FRAG_PARSING_ERROR': 3019,

  /**
   * HLSJS buffer append issue
   */
  'HLS_BUFFER_APPEND_ISSUE': 3020,
  /**
   * HLSJS buffer appending error
   */
  'HLS_BUFFER_APPENDING_ISSUE': 3021,
  /**
   * Native adapter error, more info in the data part
   */
  'NATIVE_ADAPTER_LOAD_FAILED': 3022,
  /**
   * HLSjs buffer stalled issue
   */
  'HLS_BUFFER_STALLED_ERROR': 3023,
  /**
   * The Player was unable to guess the manifest type based on file extension
   * or MIME type.  To fix, try one of the following:
   * Rename the manifest so that the URI ends in a well-known extension.
   * Configure the server to send a recognizable Content-Type header.
   * Configure the server to accept a HEAD request for the manifest.
   */
  'UNABLE_TO_GUESS_MANIFEST_TYPE': 4000,

  /** The DASH Manifest contained invalid XML markup. */
  'DASH_INVALID_XML': 4001,

  /**
   * The DASH Manifest contained a Representation with insufficient segment
   * information.
   */
  'DASH_NO_SEGMENT_INFO': 4002,

  /** The DASH Manifest contained an AdaptationSet with no Representations. */
  'DASH_EMPTY_ADAPTATION_SET': 4003,

  /** The DASH Manifest contained an Period with no AdaptationSets. */
  'DASH_EMPTY_PERIOD': 4004,

  /**
   * The DASH Manifest does not specify an init segment with a WebM container.
   */
  'DASH_WEBM_MISSING_INIT': 4005,

  /** The DASH Manifest contained an unsupported container format. */
  'DASH_UNSUPPORTED_CONTAINER': 4006,

  /** The embedded PSSH data has invalid encoding. */
  'DASH_PSSH_BAD_ENCODING': 4007,

  /**
   * There is an AdaptationSet whose Representations do not have any common
   * key-systems.
   */
  'DASH_NO_COMMON_KEY_SYSTEM': 4008,

  /** Having multiple key IDs per Representation is not supported. */
  'DASH_MULTIPLE_KEY_IDS_NOT_SUPPORTED': 4009,

  /** The DASH Manifest specifies conflicting key IDs. */
  'DASH_CONFLICTING_KEY_IDS': 4010,

  /**
   * The manifest contains a period with no playable streams.
   * Either the period was originally empty, or the streams within cannot be
   * played on this browser or platform.
   */
  'UNPLAYABLE_PERIOD': 4011,

  /**
   * There exist some streams that could be decoded, but restrictions imposed
   * by the application or the key system prevent us from playing.  This may
   * happen under the following conditions:
   * The application has given restrictions to the Player that restrict
   * at least one content type completely (e.g. no playable audio),
   * The key system has imposed output restrictions that cannot be met
   * (such as HDCP) and there are no unrestricted alternatives.
   */
  'RESTRICTIONS_CANNOT_BE_MET': 4012,

  /**
   * No valid periods were found in the manifest.  Please check that your
   * manifest is correct and free of typos.
   */
  'NO_PERIODS': 4014,

  /**
   * HLS playlist doesn't start with a mandory #EXTM3U tag.
   */
  'HLS_PLAYLIST_HEADER_MISSING': 4015,

  /**
   * HLS tag has an invalid name that doesn't start with '#EXT'
   */
  'INVALID_HLS_TAG': 4016,

  /**
   * HLS playlist has both Master and Media/Segment tags.
   */
  'HLS_INVALID_PLAYLIST_HIERARCHY': 4017,

  /**
   * A Representation has an id that is the same as another Representation in
   * the same Period.  This makes manifest updates impossible since we cannot
   * map the updated Representation to the old one.
   */
  'DASH_DUPLICATE_REPRESENTATION_ID': 4018,

  /**
   * HLS manifest has several #EXT-X-MAP tags. We can only
   * support one at the moment.
   */
  'HLS_MULTIPLE_MEDIA_INIT_SECTIONS_FOUND': 4020,

  /**
   * HLS parser was unable to guess mime type of a stream.
   */
  'HLS_COULD_NOT_GUESS_MIME_TYPE': 4021,

  /**
   * No Master Playlist has been provided. Master playlist provides
   * vital information about the streams (like codecs) that is
   * required for MediaSource. We don't support directly providing
   * a Media Playlist.
   */
  'HLS_MASTER_PLAYLIST_NOT_PROVIDED': 4022,

  /**
   * One of the required attributes was not provided.
   * HLS manifest is invalid.
   */
  'HLS_REQUIRED_ATTRIBUTE_MISSING': 4023,

  /**
   * One of the required tags was not provided.
   * HLS manifest is invalid.
   */
  'HLS_REQUIRED_TAG_MISSING': 4024,

  /**
   * HLS parser was unable to guess codecs of a stream.
   */
  'HLS_COULD_NOT_GUESS_CODECS': 4025,

  /**
   * HLS parser has encountered encrypted content with unsupported
   * KEYFORMAT attributes.
   */
  'HLS_KEYFORMATS_NOT_SUPPORTED': 4026,

  /**
   * The manifest parser only supports xlink links with
   * xlink:actuate='onLoad'.
   */
  'DASH_UNSUPPORTED_XLINK_ACTUATE': 4027,

  /**
   * The manifest parser has hit its depth limit on
   * xlink link chains.
   */
  'DASH_XLINK_DEPTH_LIMIT': 4028,

  /**
   * HLS parser encountered a live playlist.
   */
  'HLS_LIVE_CONTENT_NOT_SUPPORTED': 4029,

  /**
   * HLSJS cannot parse error
   */
  'HLSJS_CANNOT_PARSE': 4030,

  /**
   * The StreamingEngine called onChooseStreams() but the callback receiver
   * did not return the correct number or type of Streams.
   *
   * This can happen when there is multi-Period content where one Period is
   * video+audio and another is video-only or audio-only.  We don't support this
   * case because it is incompatible with MSE.  When the browser reaches the
   * transition, it will pause, waiting for the audio stream.
   */
  'INVALID_STREAMS_CHOSEN': 5005,


  /**
   * The manifest indicated protected content, but the manifest parser was
   * unable to determine what key systems should be used.
   */
  'NO_RECOGNIZED_KEY_SYSTEMS': 6000,

  /**
   * None of the requested key system configurations are available.  This may
   * happen under the following conditions:
   *  The key system is not supported,
   *  The key system does not support the features requested (e.g.
   *        persistent state),
   *  A user prompt was shown and the user denied access,
   *   The key system is not available from unsecure contexts. (ie.
   * requires HTTPS) See https://goo.gl/EEhZqT.
   */
  'REQUESTED_KEY_SYSTEM_CONFIG_UNAVAILABLE': 6001,

  /**
   * The browser found one of the requested key systems, but it failed to
   * create an instance of the CDM for some unknown reason.
   */
  'FAILED_TO_CREATE_CDM': 6002,

  /**
   * The browser found one of the requested key systems and created an instance
   * of the CDM, but it failed to attach the CDM to the video for some unknown
   * reason.
   */
  'FAILED_TO_ATTACH_TO_VIDEO': 6003,

  /**
   * The CDM rejected the server certificate supplied by the application.
   * The certificate may be malformed or in an unsupported format.
   */
  'INVALID_SERVER_CERTIFICATE': 6004,

  /**
   * The CDM refused to create a session for some unknown reason.
   */
  'FAILED_TO_CREATE_SESSION': 6005,

  /**
   * The CDM was unable to generate a license request for the init data it was
   * given.  The init data may be malformed or in an unsupported format.
   */
  'FAILED_TO_GENERATE_LICENSE_REQUEST': 6006,

  /**
   * The license request failed.  This could be a timeout, a network failure, or
   * a rejection by the server.
   */
  'LICENSE_REQUEST_FAILED': 6007,

  /**
   * The license response was rejected by the CDM.  The server's response may be
   * invalid or malformed for this CDM.
   */
  'LICENSE_RESPONSE_REJECTED': 6008,

  /**
   * The manifest does not specify any DRM info, but the content is encrypted.
   * Either the manifest or the manifest parser are broken.
   */
  'ENCRYPTED_CONTENT_WITHOUT_DRM_INFO': 6010,

  /**
   * No license server was given for the key system signaled by the manifest.
   * A license server URI is required for every key system.
   */
  'NO_LICENSE_SERVER_GIVEN': 6012,

  /**
   * A required offline session was removed.  The content is not playable.
   */
  'OFFLINE_SESSION_REMOVED': 6013,

  /**
   * The license has expired.  This is triggered when playback is stalled on a
   * 'waitingforkeys' event and there are any expired keys in the key status map
   * of any active session.
   */
  'EXPIRED': 6014,
  /**
   * DRM
   */
  'BAD_FAIRPLAY_RESPONSE': 6015,
  /**
   * DRM
   */
  'COULD_NOT_CREATE_MEDIA_KEYS': 6016,
  /**
   * DRM
   */
  'COULD_NOT_CREATE_KEY_SESSION': 6017,

  /**
   * The call to Player.load() was interrupted by a call to Player.unload()
   * or another call to Player.load().
   */
  'LOAD_INTERRUPTED': 7000,
  /**
   * HLSJS levelSwitchError - bitrate switch issue
   */
  'BITRATE_SWITCH_ISSUE': 7001,
  /**
   * The call to Player.load() failed. see other data for more details.
   */
  'LOAD_FAILED': 7002,
  /**
   * Build error. unregistered plugin
   */
  'RUNTIME_ERROR_NOT_REGISTERED_PLUGIN': 7003,
  /**
   * Build error. Unimplemnted method
   */
  'RUNTIME_ERROR_METHOD_NOT_IMPLEMENTED': 7004,
  /**
   * Build error. not a valid handler
   */
  'RUNTIME_ERROR_NOT_VALID_HANDLER': 7005,
  /**
   * When the play API called without any source
   */
  'NO_SOURCE_PROVIDED': 7006,

  /**
   * The Cast API is unavailable.  This may be because of one of the following:
   * - The browser may not have Cast support
   * - The browser may be missing a necessary Cast extension
   * - The Cast sender library may not be loaded in your app
   */
  'CAST_API_UNAVAILABLE': 8000,

  /**
   * No cast receivers are available at this time.
   */
  'NO_CAST_RECEIVERS': 8001,

  /**
   * The library is already casting.
   */
  'ALREADY_CASTING': 8002,

  /**
   * A Cast SDK error that we did not explicitly plan for has occurred.
   * Check data[0] and refer to the Cast SDK documentation for details.
   */
  'UNEXPECTED_CAST_ERROR': 8003,

  /**
   * The cast operation was canceled by the user.
   */
  'CAST_CANCELED_BY_USER': 8004,

  /**
   * The cast connection timed out.
   */
  'CAST_CONNECTION_TIMED_OUT': 8005,

  /**
   * The requested receiver app ID does not exist or is unavailable.
   * Check the requested app ID for typos.
   */
  'CAST_RECEIVER_APP_UNAVAILABLE': 8006,


  /**
   * Offline storage is not supported on this browser; it is required for
   * offline support.
   */
  'STORAGE_NOT_SUPPORTED': 9000,

  /**
   * An unknown error occurred in the IndexedDB.
   * On Firefox, one common source for UnknownError calls is reverting
   * Firefox to an old version. This makes the indexedDB storage inaccessible
   * for older versions. The only way to fix this is to delete the storage
   * data in your profile. See https://goo.gl/eKVPPe.
   */
  'INDEXED_DB_ERROR': 9001,

  /**
   * The operation was aborted.  For example, by a call to destroy().
   */
  'OPERATION_ABORTED': 9002,

  /**
   * The specified item was not found in the IndexedDB.
   */
  'REQUESTED_ITEM_NOT_FOUND': 9003,

  /**
   * A network request was made with a malformed offline URI.
   */
  'MALFORMED_OFFLINE_URI': 9004,

  /**
   * The specified content is live or in-progress.
   */
  'CANNOT_STORE_LIVE_OFFLINE': 9005,

  /**
   * There is already a store operation in-progress, wait until it completes
   * before starting another.
   */
  'STORE_ALREADY_IN_PROGRESS': 9006,

  /**
   * The specified manifest is encrypted but does not specify any init data.
   * Without init data specified in the manifest, the content will not be
   * playable offline.
   */
  'NO_INIT_DATA_FOR_OFFLINE': 9007,

  /**
   * shaka.offline.Storage was constructed with a Player proxy instead of a
   * local player instance.  To fix this, use Player directly with Storage
   * instead of the results of CastProxy.prototype.getPlayer().
   */
  'LOCAL_PLAYER_INSTANCE_REQUIRED': 9008,

  /**
   * When the manifest contains no period playable streams, it means the
   * manifest is unsupported by the browser.
   */
  'CONTENT_UNSUPPORTED_BY_BROWSER': 9009,

  /**
   * The operation was canceled by the user.
   */
  'CAST_CANCEL': 10001,
  /**
   * The operation timed out.
   */
  'CAST_TIMEOUT': 10002,
  /**
   * The API is not initialized.
   */
  'CAST_API_NOT_INITIALIZED': 10003,
  /**
   * The parameters to the operation were not valid.
   */
  'CAST_INVALID_PARAMETER': 10004,
  /**
   * The API script is not compatible with the installed Cast extension.
   */
  'CAST_EXTENSION_NOT_COMPATIBLE': 10005,
  /**
   * The Cast extension is not available.
   */
  'CAST_EXTENSION_MISSING': 10006,
  /**
   * No receiver was compatible with the session request.
   */
  'CAST_RECEIVER_UNAVAILABLE': 10007,
  /**
   * A session could not be created, or a session was invalid.
   */
  'CAST_SESSION_ERROR': 10008,
  /**
   * A channel to the receiver is not available.
   */
  'CAST_CHANNEL_ERROR': 10009,
  /**
   * Load media failed.
   */
  'CAST_LOAD_MEDIA_FAILED': 100010,

  /**
   * VR plugin is not supported.
   */
  'VR_NOT_SUPPORTED': 11000

};

export {Code}
export type {CodeType}<|MERGE_RESOLUTION|>--- conflicted
+++ resolved
@@ -81,15 +81,11 @@
   /**
    * error parsing the dash adapter error (for instance, could not parse an error shaka raised)
    */
-<<<<<<< HEAD
   'DASH_ADAPTER_ERROR_PARSE_ISSUE': 2010,
-=======
-  "DASH_ADAPTER_ERROR_PARSE_ISSUE": 2010,
   /**
    * the file that the external captions handler is trying to download could not be determined / unsupported.
    */
   "UNKNOWN_FILE_TYPE": 2011,
->>>>>>> 34005eab
 
 
   /**
