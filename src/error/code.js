--- conflicted
+++ resolved
@@ -77,19 +77,11 @@
   /**
    *  VTT module issue, see the date for more details
    */
-<<<<<<< HEAD
-  'UNABLE_TO_CREATE_TEXT_CUE': 2009,
+  UNABLE_TO_CREATE_TEXT_CUE: 2009,
   /**
    * error parsing the dash adapter error (for instance, could not parse an error shaka raised)
    */
-  'DASH_ADAPTER_ERROR_PARSE_ISSUE': 2010,
-=======
-  UNABLE_TO_CREATE_TEXT_CUE: 2009,
-  /**
-   * error parsing the dash adapter error (for instance, could not parse an error shaka raised)
-   */
   DASH_ADAPTER_ERROR_PARSE_ISSUE: 2010,
->>>>>>> a96644ef
   /**
    * the file that the external captions handler is trying to download could not be determined / unsupported.
    */
@@ -485,27 +477,15 @@
   /**
    * DRM
    */
-<<<<<<< HEAD
-  'BAD_FAIRPLAY_RESPONSE': 6015,
+  BAD_FAIRPLAY_RESPONSE: 6015,
   /**
    * DRM
    */
-  'COULD_NOT_CREATE_MEDIA_KEYS': 6016,
+  COULD_NOT_CREATE_MEDIA_KEYS: 6016,
   /**
    * DRM
    */
-  'COULD_NOT_CREATE_KEY_SESSION': 6017,
-=======
-  BAD_FAIRPLAY_RESPONSE: 6015,
-  /**
-   * DRM
-   */
-  COULD_NOT_CREATE_MEDIA_KEYS: 6016,
-  /**
-   * DRM
-   */
   COULD_NOT_CREATE_KEY_SESSION: 6017,
->>>>>>> a96644ef
 
   /**
    * The call to Player.load() was interrupted by a call to Player.unload()
@@ -641,43 +621,43 @@
   /**
    * The operation was canceled by the user.
    */
-  'CAST_CANCEL': 10001,
+  CAST_CANCEL: 10001,
   /**
    * The operation timed out.
    */
-  'CAST_TIMEOUT': 10002,
+  CAST_TIMEOUT: 10002,
   /**
    * The API is not initialized.
    */
-  'CAST_API_NOT_INITIALIZED': 10003,
+  CAST_API_NOT_INITIALIZED: 10003,
   /**
    * The parameters to the operation were not valid.
    */
-  'CAST_INVALID_PARAMETER': 10004,
+  CAST_INVALID_PARAMETER: 10004,
   /**
    * The API script is not compatible with the installed Cast extension.
    */
-  'CAST_EXTENSION_NOT_COMPATIBLE': 10005,
+  CAST_EXTENSION_NOT_COMPATIBLE: 10005,
   /**
    * The Cast extension is not available.
    */
-  'CAST_EXTENSION_MISSING': 10006,
+  CAST_EXTENSION_MISSING: 10006,
   /**
    * No receiver was compatible with the session request.
    */
-  'CAST_RECEIVER_UNAVAILABLE': 10007,
+  CAST_RECEIVER_UNAVAILABLE: 10007,
   /**
    * A session could not be created, or a session was invalid.
    */
-  'CAST_SESSION_ERROR': 10008,
+  CAST_SESSION_ERROR: 10008,
   /**
    * A channel to the receiver is not available.
    */
-  'CAST_CHANNEL_ERROR': 10009,
+  CAST_CHANNEL_ERROR: 10009,
   /**
    * Load media failed.
    */
-  'CAST_LOAD_MEDIA_FAILED': 100010,
+  CAST_LOAD_MEDIA_FAILED: 100010,
 
   /**
    * VR plugin is not supported.
