--- conflicted
+++ resolved
@@ -1,11 +1,7 @@
 //@flow
 import BasePlugin from './base-plugin'
-import {PlayerError, LoggerFactory} from '../utils/index'
+import {PlayerError, getLogger} from '../utils/index'
 import Player from '../player'
-<<<<<<< HEAD
-=======
-import getLogger from '../utils/logger'
->>>>>>> f61dce4c
 
 /**
  * The logger of the PluginManager class.
